# main.py
import struct
import sys
from datetime import datetime
from pathlib import Path
from typing import Optional, Dict, List, Any, Set  # Added Set
import re

from PySide6.QtCore import Slot, QByteArray, Qt, QEvent, QObject, Signal, QSettings
from PySide6.QtGui import QAction, QTextCursor, QIcon, QIntValidator, QCloseEvent, QFont
from PySide6.QtWidgets import (
    QApplication, QMainWindow, QWidget, QVBoxLayout, QHBoxLayout,
    QGridLayout, QLabel, QComboBox, QLineEdit, QPushButton, QTextEdit,
    QCheckBox, QMessageBox, QGroupBox, QScrollArea, QFileDialog,
    QInputDialog, QDockWidget, QPlainTextEdit,
    QDialog, QListWidget, QListWidgetItem,  # For Plugin Management Dialog
    QSizePolicy
)

# Core imports from your project structure
from core.placeholders import DataProcessor, create_script_engine

try:
    import pyqtgraph as pg  # type: ignore

    PYQTGRAPH_AVAILABLE = True
except ImportError:
    pg = None
    PYQTGRAPH_AVAILABLE = False
    print("警告：pyqtgraph 未安装，波形图功能将不可用。请运行 'pip install pyqtgraph'")

from utils.constants import Constants, ChecksumMode
from utils.data_models import SerialPortConfig, FrameConfig
from utils.logger import ErrorLogger
from utils.config_manager import ConfigManager
from ui.theme_manager import ThemeManager
from ui.widgets import ReceiveDataContainerWidget, SendDataContainerWidget

from core.serial_manager import SerialManager
from core.protocol_handler import ProtocolAnalyzer, FrameParser, get_data_type_byte_length, calculate_frame_crc16, \
    calculate_original_checksums_python
from core.data_recorder import DataRecorder

# Updated Plugin Architecture Imports
from core.panel_interface import PanelInterface
from core.plugin_manager import PluginManager  # Assumes plugin_manager_hot_reload_v2 is used


<<<<<<< HEAD
# --- Panel Widget Classes (Ensure these are defined as previously discussed) ----
class ParsePanelWidget(QWidget):  # Placeholder - Use your full class definition
    def __init__(self, panel_id: int, main_window_ref: 'SerialDebugger', initial_config: Optional[Dict] = None,
=======
# --- Plugin Management Dialog ---
class PluginManagementDialog(QDialog):
    """
    A dialog for managing plugins: enabling/disabling and session-blocking.
    """
    plugin_status_changed_signal = Signal(str, str)  # module_name, new_status

    def __init__(self, plugin_manager_ref: PluginManager, main_window_ref: 'SerialDebugger',
>>>>>>> 8557a47b
                 parent: Optional[QWidget] = None):
        super().__init__(parent)
        self.plugin_manager = plugin_manager_ref
        self.main_window_ref = main_window_ref
        self.setWindowTitle("插件管理器")
        self.setMinimumSize(600, 400)
        self._init_ui()
        self._populate_plugin_list()

    def _init_ui(self):
        layout = QVBoxLayout(self)

        self.plugin_list_widget = QListWidget()
        self.plugin_list_widget.setSizePolicy(QSizePolicy.Policy.Expanding, QSizePolicy.Policy.Expanding)
        layout.addWidget(self.plugin_list_widget)

        buttons_layout = QHBoxLayout()
        self.enable_button = QPushButton("启用选中插件")
        self.enable_button.clicked.connect(lambda: self._change_plugin_status_action("enable"))
        buttons_layout.addWidget(self.enable_button)

        self.disable_button = QPushButton("禁用选中插件")
        self.disable_button.clicked.connect(lambda: self._change_plugin_status_action("disable"))
        buttons_layout.addWidget(self.disable_button)

        self.session_block_button = QPushButton("会话阻止选中插件")
        self.session_block_button.setToolTip("在当前应用会话中阻止此插件模块被加载，即使它被标记为已启用。")
        self.session_block_button.clicked.connect(lambda: self._change_plugin_status_action("session_block"))
        buttons_layout.addWidget(self.session_block_button)

        self.unblock_button = QPushButton("取消会话阻止")
        self.unblock_button.clicked.connect(lambda: self._change_plugin_status_action("unblock"))
        buttons_layout.addWidget(self.unblock_button)

        buttons_layout.addStretch()
        self.refresh_button = QPushButton("刷新列表")
        self.refresh_button.clicked.connect(self._populate_plugin_list)
        buttons_layout.addWidget(self.refresh_button)

        self.close_button = QPushButton("关闭")
        self.close_button.clicked.connect(self.accept)
        buttons_layout.addWidget(self.close_button)

        layout.addLayout(buttons_layout)
        self.setLayout(layout)

    def _populate_plugin_list(self):
        self.plugin_list_widget.clear()
        discovered_plugins = self.plugin_manager.get_all_discovered_plugin_modules_metadata()

        if not discovered_plugins:
            self.plugin_list_widget.addItem("未发现任何插件模块。")
            self.enable_button.setEnabled(False)
            self.disable_button.setEnabled(False)
            self.session_block_button.setEnabled(False)
            self.unblock_button.setEnabled(False)
            return

        self.enable_button.setEnabled(True)
        self.disable_button.setEnabled(True)
        self.session_block_button.setEnabled(True)
        self.unblock_button.setEnabled(True)

        for plugin_meta in discovered_plugins:
            module_name = plugin_meta.get("module_name", "未知模块")
            display_name = plugin_meta.get("display_name", module_name.split('.')[-1])
            version = plugin_meta.get("version", "N/A")
            description = plugin_meta.get("description", "无描述。")
            status = plugin_meta.get("status", "discovered")

            item_text = f"{display_name} (v{version}) - {module_name}\n  状态: {status.upper()}\n  描述: {description}"
            list_item = QListWidgetItem(item_text)
            list_item.setData(Qt.ItemDataRole.UserRole, module_name)

            font = list_item.font()
            if status == "enabled":
                list_item.setForeground(Qt.GlobalColor.darkGreen)
            elif status == "disabled":
                list_item.setForeground(Qt.GlobalColor.darkGray)
                font.setItalic(True)
            elif status == "blocklisted (session)":
                list_item.setForeground(Qt.GlobalColor.red)
                font.setStrikeOut(True)
            list_item.setFont(font)

            self.plugin_list_widget.addItem(list_item)

    def _get_selected_module_name(self) -> Optional[str]:
        current_item = self.plugin_list_widget.currentItem()
        if current_item:
            return current_item.data(Qt.ItemDataRole.UserRole)
        return None

    @Slot()
    def _change_plugin_status_action(self, action_type: str):
        module_name = self._get_selected_module_name()
        if not module_name:
            QMessageBox.warning(self, "操作插件", "请先从列表中选择一个插件模块。")
            return

        if action_type == "enable":
            self.main_window_ref.update_plugin_enabled_status(module_name, True)
            self.plugin_status_changed_signal.emit(module_name, "enabled")
        elif action_type == "disable":
            self.main_window_ref.update_plugin_enabled_status(module_name, False)
            self.plugin_status_changed_signal.emit(module_name, "disabled")
        elif action_type == "session_block":
            self.main_window_ref.session_block_plugin_module(module_name)
            self.plugin_status_changed_signal.emit(module_name, "session_blocked")
        elif action_type == "unblock":
            self.plugin_manager.unblock_module_for_session(module_name)
            QMessageBox.information(self, "取消阻止",
                                    f"模块 {module_name} 已从会话阻止列表中移除。\n如果之前已禁用，您可能需要重新启用它并通过“扫描/重载插件”来使其生效。")
            self.plugin_status_changed_signal.emit(module_name, "unblocked_needs_scan")
        self._populate_plugin_list()


# --- Adapted Panel Widget Classes (Full Implementations) ---
class AdaptedParsePanelWidget(PanelInterface):
    PANEL_TYPE_NAME = "core_parse_panel"
    PANEL_DISPLAY_NAME = "数据解析面板"

    def __init__(self, panel_id: int, main_window_ref: 'SerialDebugger', initial_config: Optional[Dict] = None,
                 parent: Optional[QWidget] = None):
        super().__init__(panel_id, main_window_ref, initial_config, parent)
        self.receive_data_containers: List[ReceiveDataContainerWidget] = []
        self._init_ui()  # Initialize UI elements first
        if initial_config:
            self.apply_config(initial_config)
        else:
            if hasattr(self, 'parse_id_edit'):  # Ensure UI element exists
                self.parse_id_edit.setText(f"C{self.panel_id}")
            self._update_panel_title_from_parse_id()

    def _init_ui(self):
        layout = QVBoxLayout(self)
        self.recv_display_group = QGroupBox()
        recv_display_main_layout = QVBoxLayout()
        recv_container_controls_layout = QHBoxLayout()
        self.add_recv_container_button = QPushButton("添加显示项 (+)")
        self.add_recv_container_button.clicked.connect(self._add_container_action_triggered)
        recv_container_controls_layout.addWidget(self.add_recv_container_button)
        self.remove_recv_container_button = QPushButton("删除显示项 (-)")
        self.remove_recv_container_button.clicked.connect(self._remove_container_action_triggered)
        self.remove_recv_container_button.setEnabled(False)
        recv_container_controls_layout.addWidget(self.remove_recv_container_button)
        recv_container_controls_layout.addStretch()
        recv_display_main_layout.addLayout(recv_container_controls_layout)
        self.scroll_area_recv_containers = QScrollArea()
        self.scroll_area_recv_containers.setWidgetResizable(True)
        self.recv_containers_widget = QWidget()
        self.recv_containers_layout = QVBoxLayout(self.recv_containers_widget)
        self.recv_containers_layout.setAlignment(Qt.AlignmentFlag.AlignTop)
        self.scroll_area_recv_containers.setWidget(self.recv_containers_widget)
        recv_display_main_layout.addWidget(self.scroll_area_recv_containers)
        parse_config_layout = QGridLayout()
        self.parse_id_label = QLabel("解析功能码(ID)[Hex]:")
        parse_config_layout.addWidget(self.parse_id_label, 0, 0)
        self.parse_id_edit = QLineEdit()
        self.parse_id_edit.editingFinished.connect(self._update_panel_title_from_parse_id)
        parse_config_layout.addWidget(self.parse_id_edit, 0, 1)
        parse_config_layout.addWidget(QLabel("数据分配模式:"), 1, 0)
        self.data_mapping_combo = QComboBox()
        self.data_mapping_combo.addItems(["顺序填充 (Sequential)"])
        parse_config_layout.addWidget(self.data_mapping_combo, 1, 1)
        recv_display_main_layout.addLayout(parse_config_layout)
        self.recv_display_group.setLayout(recv_display_main_layout)
        layout.addWidget(self.recv_display_group)
        self.setLayout(layout)
        self._update_panel_title_from_parse_id()  # Call after all UI elements are created

    def _update_panel_title_from_parse_id(self):
        func_id_str = self.get_target_func_id().upper() if hasattr(self,
                                                                   'parse_id_edit') and self.get_target_func_id() else "N/A"
        new_title = f"{self.PANEL_DISPLAY_NAME} {self.panel_id} (ID: {func_id_str})"
        if hasattr(self, 'recv_display_group'):
            self.recv_display_group.setTitle(new_title)
        self.dock_title_changed.emit(new_title)

    @Slot()
    def _add_container_action_triggered(self):
        self.add_receive_data_container()

    @Slot()
    def _remove_container_action_triggered(self):
        self.remove_receive_data_container()

    def add_receive_data_container(self, config: Optional[Dict[str, Any]] = None, silent: bool = False) -> None:
        container_id = self.main_window_ref.get_next_global_receive_container_id()
        container = ReceiveDataContainerWidget(container_id, self.main_window_ref)
        container.plot_target_changed_signal.connect(self.main_window_ref.handle_recv_container_plot_target_change)

        if config:
            container.name_edit.setText(config.get("name", f"RecvData_{container_id}"))
            container.type_combo.setCurrentText(config.get("type", "uint8_t"))
            if PYQTGRAPH_AVAILABLE and hasattr(container, 'plot_checkbox') and container.plot_checkbox:
                container.plot_checkbox.setChecked(config.get("plot_enabled", False))
        else:
            container.name_edit.setText(f"RecvData_{container_id}")
            if PYQTGRAPH_AVAILABLE and hasattr(container, 'plot_checkbox') and container.plot_checkbox:
                container.plot_checkbox.setChecked(False)

        self.recv_containers_layout.addWidget(container)
        self.receive_data_containers.append(container)
        self.remove_recv_container_button.setEnabled(True)

        targets_for_dropdown = self.main_window_ref.get_available_plot_targets()
        container.update_plot_targets(targets_for_dropdown)

        if config and PYQTGRAPH_AVAILABLE and hasattr(container, 'plot_target_combo') and container.plot_target_combo:
            plot_target_id = config.get("plot_target_id")
            if plot_target_id is not None:
                idx = container.plot_target_combo.findData(plot_target_id)
                if idx != -1:
                    container.plot_target_combo.setCurrentIndex(idx)
            if hasattr(container, 'plot_checkbox'):
                container.plot_target_combo.setEnabled(
                    container.plot_checkbox.isChecked() and bool(targets_for_dropdown))
        elif PYQTGRAPH_AVAILABLE and hasattr(container,
                                             'plot_target_combo') and container.plot_target_combo and hasattr(container,
                                                                                                              'plot_checkbox'):
            container.plot_target_combo.setEnabled(container.plot_checkbox.isChecked() and bool(targets_for_dropdown))

        if not silent and self.error_logger:
            self.error_logger.log_info(f"Parse Panel {self.panel_id}: Added receive container {container_id}")

    def remove_receive_data_container(self, silent: bool = False) -> None:
        if self.receive_data_containers:
            container_to_remove = self.receive_data_containers.pop()
            container_id_removed = container_to_remove.container_id
            self.recv_containers_layout.removeWidget(container_to_remove)
            container_to_remove.deleteLater()
            self.main_window_ref.clear_plot_curves_for_container(container_id_removed)
            if not self.receive_data_containers: self.remove_recv_container_button.setEnabled(False)
            if not silent and self.error_logger: self.error_logger.log_info(
                f"Parse Panel {self.panel_id}: Removed receive container {container_id_removed}")

    def get_target_func_id(self) -> str:
        if hasattr(self, 'parse_id_edit'):
            return self.parse_id_edit.text()
        return ""

    def dispatch_data(self, data_payload_ba: QByteArray) -> None:
        if not self.receive_data_containers: return
        current_offset = 0
        parsed_data_for_log_export: Dict[str, str] = {}
        timestamp_now = datetime.now()
        if self.data_mapping_combo.currentText() == "顺序填充 (Sequential)":
            for container_widget in self.receive_data_containers:
                config = container_widget.get_config()
                data_type = config["type"]
                byte_len = get_data_type_byte_length(data_type)
                segment = QByteArray()
                if byte_len == -1:
                    if current_offset < data_payload_ba.size(): segment = data_payload_ba.mid(
                        current_offset); current_offset = data_payload_ba.size()
                elif byte_len > 0:
                    if current_offset + byte_len <= data_payload_ba.size(): segment = data_payload_ba.mid(
                        current_offset, byte_len); current_offset += byte_len
                container_widget.set_value(segment, data_type)
                log_key_name = f"P{self.panel_id}_{config['name']}"
                parsed_data_for_log_export[log_key_name] = container_widget.value_edit.text()
                if PYQTGRAPH_AVAILABLE and config.get("plot_enabled", False) and config.get(
                        "plot_target_id") is not None:
                    target_plot_id = config["plot_target_id"]
                    if target_plot_id in self.main_window_ref.dynamic_panel_instances:
                        plot_panel_candidate = self.main_window_ref.dynamic_panel_instances[target_plot_id]
                        if isinstance(plot_panel_candidate,
                                      AdaptedPlotWidgetPanel) and plot_panel_candidate.plot_widget_container:
                            val_float = container_widget.get_value_as_float()
                            if val_float is not None: curve_name = f"P{self.panel_id}:{config['name']}"; plot_panel_candidate.update_data(
                                config["id"], val_float, curve_name)
        if parsed_data_for_log_export and hasattr(self.main_window_ref,
                                                  'data_recorder'): self.main_window_ref.data_recorder.add_parsed_frame_data(
            timestamp_now, parsed_data_for_log_export)

    def get_config(self) -> Dict[str, Any]:
        return {"parse_func_id": self.parse_id_edit.text() if hasattr(self, 'parse_id_edit') else "",
                "data_mapping_mode": self.data_mapping_combo.currentText() if hasattr(self,
                                                                                      'data_mapping_combo') else "顺序填充 (Sequential)",
                "receive_containers": [c.get_config() for c in self.receive_data_containers]}

    def apply_config(self, config: Dict[str, Any]):
        if hasattr(self, 'parse_id_edit'): self.parse_id_edit.setText(config.get("parse_func_id", f"C{self.panel_id}"))
        if hasattr(self, 'data_mapping_combo'): self.data_mapping_combo.setCurrentText(
            config.get("data_mapping_mode", "顺序填充 (Sequential)"))
        while self.receive_data_containers: self.remove_receive_data_container(silent=True)
        for container_cfg in config.get("receive_containers", []): self.add_receive_data_container(config=container_cfg,
                                                                                                   silent=True)
        self._update_panel_title_from_parse_id()

    def get_initial_dock_title(self) -> str:
        func_id_text = self.parse_id_edit.text() if hasattr(self,
                                                            'parse_id_edit') and self.parse_id_edit.text() else f"C{self.panel_id}"
        return f"{self.PANEL_DISPLAY_NAME} {self.panel_id} (ID: {func_id_text.upper()})"

    def update_children_plot_targets(self):
        targets = self.main_window_ref.get_available_plot_targets()
        for container in self.receive_data_containers:
            current_target_id_data = None
            if hasattr(container,
                       'plot_target_combo') and container.plot_target_combo and container.plot_target_combo.count() > 0: current_target_id_data = container.plot_target_combo.currentData()
            current_target_id = current_target_id_data if current_target_id_data is not None else None
            container.update_plot_targets(targets)
            if current_target_id is not None and hasattr(container,
                                                         'plot_target_combo') and container.plot_target_combo:
                idx = container.plot_target_combo.findData(current_target_id)
                if idx != -1: container.plot_target_combo.setCurrentIndex(idx)
            if hasattr(container, 'plot_checkbox') and hasattr(container,
                                                               'plot_target_combo') and container.plot_checkbox and container.plot_target_combo: container.plot_target_combo.setEnabled(
                container.plot_checkbox.isChecked() and bool(targets))

    def on_panel_removed(self) -> None:
        for container in self.receive_data_containers: self.main_window_ref.clear_plot_curves_for_container(
            container.container_id)
        if self.error_logger: self.error_logger.log_info(
            f"Parse Panel {self.panel_id} removed. Cleaned up associated plot curves.")


class AdaptedSendPanelWidget(PanelInterface):  # Full implementation
    PANEL_TYPE_NAME = "core_send_panel"
    PANEL_DISPLAY_NAME = "数据发送面板"

    def __init__(self, panel_id: int, main_window_ref: 'SerialDebugger', initial_config: Optional[Dict] = None,
                 parent: Optional[QWidget] = None):
        super().__init__(panel_id, main_window_ref, initial_config, parent)
        self.send_data_containers: List[SendDataContainerWidget] = []
        self._next_local_send_container_id: int = 1
        self._init_ui()
        if initial_config:
            self.apply_config(initial_config)
        else:
            if hasattr(self, 'panel_func_id_edit'): self.panel_func_id_edit.setText(f"S{self.panel_id:X}")
            self._update_panel_title()

    def _init_ui(self):
        layout = QVBoxLayout(self)
        self.send_data_group = QGroupBox()
        send_data_main_layout = QVBoxLayout()
        func_id_layout = QHBoxLayout()
        func_id_layout.addWidget(QLabel("本面板功能码 (ID)[Hex,1B]:"))
        self.panel_func_id_edit = QLineEdit()
        self.panel_func_id_edit.setPlaceholderText("例如: C9")
        self.panel_func_id_edit.editingFinished.connect(self._update_panel_title)
        func_id_layout.addWidget(self.panel_func_id_edit)
        send_data_main_layout.addLayout(func_id_layout)
        send_container_controls_layout = QHBoxLayout()
        self.add_button = QPushButton("添加发送项 (+)")
        self.add_button.clicked.connect(self._add_container_action_triggered)
        send_container_controls_layout.addWidget(self.add_button)
        self.remove_button = QPushButton("删除发送项 (-)")
        self.remove_button.clicked.connect(self._remove_container_action_triggered)
        self.remove_button.setEnabled(False)
        send_container_controls_layout.addWidget(self.remove_button)
        send_container_controls_layout.addStretch()
        send_data_main_layout.addLayout(send_container_controls_layout)
        self.scroll_area = QScrollArea()
        self.scroll_area.setWidgetResizable(True)
        self.containers_widget = QWidget()
        self.containers_layout = QVBoxLayout(self.containers_widget)
        self.containers_layout.setAlignment(Qt.AlignmentFlag.AlignTop)
        self.scroll_area.setWidget(self.containers_widget)
        send_data_main_layout.addWidget(self.scroll_area)
        self.send_frame_button_panel = QPushButton("发送此面板帧")
        self.send_frame_button_panel.clicked.connect(self._trigger_send_frame)
        self.send_frame_button_panel.setEnabled(self.main_window_ref.serial_manager.is_connected)
        send_data_main_layout.addWidget(self.send_frame_button_panel)
        self.send_data_group.setLayout(send_data_main_layout)
        layout.addWidget(self.send_data_group)
        self.setLayout(layout)
        self._update_panel_title()

    def _update_panel_title(self):
        func_id_text = self.panel_func_id_edit.text().upper() if hasattr(self, 'panel_func_id_edit') else ""
        title = f"{self.PANEL_DISPLAY_NAME} {self.panel_id} (ID: {func_id_text if func_id_text else '未定义'})"
        if hasattr(self, 'send_data_group'): self.send_data_group.setTitle(title)
        self.dock_title_changed.emit(title)

    @Slot()
    def _add_container_action_triggered(self):
        self.add_send_data_container()

    @Slot()
    def _remove_container_action_triggered(self):
        self.remove_send_data_container()

    def add_send_data_container(self, config: Optional[Dict[str, Any]] = None, silent: bool = False):
        container_id = self._next_local_send_container_id
        container = SendDataContainerWidget(container_id, self.main_window_ref)
        if config:
            container.name_edit.setText(config.get("name", f"Data_{container_id}"))
            container.type_combo.setCurrentText(config.get("type", "uint8_t"))
            container.value_edit.setText(config.get("value", ""))
        else:
            container.name_edit.setText(f"Data_{container_id}")
        self.containers_layout.addWidget(container)
        self.send_data_containers.append(container)
        self._next_local_send_container_id += 1
        self.remove_button.setEnabled(True)
        if not silent and self.error_logger: self.error_logger.log_info(
            f"Send Panel {self.panel_id}: Added send data container {container_id}")

    def remove_send_data_container(self, silent: bool = False):
        if self.send_data_containers:
            container_to_remove = self.send_data_containers.pop()
            removed_id = container_to_remove.container_id
            self.containers_layout.removeWidget(container_to_remove)
            container_to_remove.deleteLater()
            if not self.send_data_containers: self.remove_button.setEnabled(False)
            if not silent and self.error_logger: self.error_logger.log_info(
                f"Send Panel {self.panel_id}: Removed send data container {removed_id}")

    @Slot()
    def _trigger_send_frame(self):
        if not self.main_window_ref.serial_manager.is_connected: QMessageBox.warning(self.main_window_ref, "警告",
                                                                                     "串口未打开。"); return
        panel_func_id_str = self.panel_func_id_edit.text()
        if not panel_func_id_str: QMessageBox.warning(self.main_window_ref, "功能码缺失",
                                                      "请输入此发送面板的目标功能码。"); return
        self.main_window_ref.update_current_serial_frame_configs_from_ui()
        final_frame = self.main_window_ref.assemble_custom_frame_from_send_panel_data(
            panel_target_func_id_str=panel_func_id_str, panel_send_data_containers=self.send_data_containers)
        if final_frame:
            bytes_written = self.main_window_ref.serial_manager.write_data(final_frame)
            if bytes_written == final_frame.size():
                hex_frame_str = final_frame.toHex(' ').data().decode('ascii').upper()
                msg = f"发送面板 {self.panel_id} (ID:{panel_func_id_str}) 发送 {bytes_written} 字节: {hex_frame_str}"
                self.main_window_ref.status_bar_label.setText(msg)
                if self.error_logger: self.error_logger.log_info(msg)
                self.main_window_ref.protocol_analyzer.analyze_frame(final_frame, 'tx')
                self.main_window_ref.data_recorder.record_raw_frame(datetime.now(), final_frame.data(),
                                                                    f"TX (SendPanel {self.panel_id} ID:{panel_func_id_str})")
                self.main_window_ref.append_to_custom_protocol_log_formatted(datetime.now(),
                                                                             f"TX P{self.panel_id} ID:{panel_func_id_str}",
                                                                             hex_frame_str, is_content_hex=True)
            else:
                if self.error_logger: self.error_logger.log_warning(
                    f"Send Panel {self.panel_id}: Partial write. Expected {final_frame.size()}, wrote {bytes_written}")
                self.main_window_ref.status_bar_label.setText(f"发送面板 {self.panel_id}: 写入错误")

    def get_config(self) -> Dict[str, Any]:
        return {"panel_func_id": self.panel_func_id_edit.text() if hasattr(self, 'panel_func_id_edit') else "",
                "send_containers": [c.get_config() for c in self.send_data_containers]}

    def apply_config(self, config: Dict[str, Any]):
        if hasattr(self, 'panel_func_id_edit'): self.panel_func_id_edit.setText(
            config.get("panel_func_id", f"S{self.panel_id:X}"))
        while self.send_data_containers: self.remove_send_data_container(silent=True)
        for c_cfg in config.get("send_containers", []): self.add_send_data_container(config=c_cfg, silent=True)
        self._update_panel_title()

    def get_initial_dock_title(self) -> str:
        func_id_text = self.panel_func_id_edit.text().upper() if hasattr(self,
                                                                         'panel_func_id_edit') and self.panel_func_id_edit.text() else f"S{self.panel_id:X}"
        return f"{self.PANEL_DISPLAY_NAME} {self.panel_id} (ID: {func_id_text})"

    def update_send_button_state(self, serial_connected: bool):
        if hasattr(self, 'send_frame_button_panel'): self.send_frame_button_panel.setEnabled(serial_connected)


if PYQTGRAPH_AVAILABLE and pg is not None:  # Full implementation
    class AdaptedPlotWidgetPanel(PanelInterface):
        PANEL_TYPE_NAME = "core_plot_widget_panel"
        PANEL_DISPLAY_NAME = "波形图面板"

        def __init__(self, panel_id: int, main_window_ref: 'SerialDebugger', initial_config: Optional[Dict] = None,
                     parent: Optional[QWidget] = None):
            super().__init__(panel_id, main_window_ref, initial_config, parent)
            if initial_config:
                self.plot_name = initial_config.get("name", f"波形图 {self.panel_id}")
                self.max_data_points = initial_config.get("max_data_points", 300)
            else:
                self.plot_name = f"波形图 {self.panel_id}"
                self.max_data_points = 300
            self.curves: Dict[int, pg.PlotDataItem] = {}
            self.data: Dict[int, Dict[str, list]] = {}
            self.plot_widget_container: Optional[pg.PlotWidget] = None
            self._init_ui()

        def _init_ui(self):
            layout = QVBoxLayout(self)
            self.plot_widget_container = pg.PlotWidget(title=self.plot_name)
            self.plot_widget_container.showGrid(x=True, y=True)
            self.plot_widget_container.addLegend()
            layout.addWidget(self.plot_widget_container)
            controls_layout = QHBoxLayout()
            self.rename_button = QPushButton("重命名图表")
            self.rename_button.clicked.connect(self._rename_plot_action)
            controls_layout.addWidget(self.rename_button)
            self.clear_button = QPushButton("清空图表")
            self.clear_button.clicked.connect(self.clear_plot)
            controls_layout.addWidget(self.clear_button)
            controls_layout.addStretch()
            layout.addLayout(controls_layout)
            self.setLayout(layout)

        @Slot()
        def _rename_plot_action(self):
            current_name = self.plot_name
            new_name, ok = QInputDialog.getText(self, "重命名波形图", "新名称:", QLineEdit.EchoMode.Normal,
                                                current_name)
            if ok and new_name and new_name != current_name:
                self.plot_name = new_name
                if self.plot_widget_container: self.plot_widget_container.setTitle(self.plot_name)
                self.dock_title_changed.emit(self.plot_name)
                self.main_window_ref.notify_plot_target_renamed(self.panel_id, self.plot_name)

        def update_data(self, container_id: int, value: float, curve_name: str):
            if not self.plot_widget_container: return
            if container_id not in self.data: self.data[container_id] = {'x': [], 'y': []}; pen_color = pg.intColor(
                len(self.curves) % 9, hues=9, values=1, alpha=200); self.curves[
                container_id] = self.plot_widget_container.plot(name=curve_name, pen=pen_color)
            self.data[container_id]['y'].append(value)
            x_val = len(self.data[container_id]['y'])
            self.data[container_id]['x'].append(x_val)
            if len(self.data[container_id]['y']) > self.max_data_points: self.data[container_id]['y'].pop(0);
            self.data[container_id]['x'].pop(0)
            if container_id in self.curves: self.curves[container_id].setData(self.data[container_id]['x'],
                                                                              self.data[container_id]['y'])

        def clear_plot(self):
            if not self.plot_widget_container: return
            for cid in list(self.curves.keys()): self.remove_curve_for_container(cid, silent=True)
            self.plot_widget_container.clear()
            self.plot_widget_container.addLegend()
            if self.error_logger: self.error_logger.log_info(
                f"Plot Panel {self.panel_id} ('{self.plot_name}') cleared.")

        def remove_curve_for_container(self, container_id: int, silent: bool = False):
            if not self.plot_widget_container: return
            if container_id in self.curves:
                curve_to_remove = self.curves.pop(container_id)
                self.plot_widget_container.removeItem(curve_to_remove)
                self.data.pop(container_id, None)
                if not silent and self.error_logger: self.error_logger.log_debug(
                    f"[Plot Panel {self.panel_id}] Removed curve for container {container_id}.")

        def get_config(self) -> Dict[str, Any]:
            return {"name": self.plot_name, "max_data_points": self.max_data_points}

        def apply_config(self, config: Dict[str, Any]):
            self.plot_name = config.get("name", f"波形图 {self.panel_id}")
            self.max_data_points = config.get("max_data_points", 300)
            if self.plot_widget_container:
                self.plot_widget_container.setTitle(self.plot_name)
            self.dock_title_changed.emit(self.plot_name)

        def get_initial_dock_title(self) -> str:
            return self.plot_name

        def on_panel_removed(self) -> None:
            self.main_window_ref.notify_plot_target_removed(self.panel_id)
            if self.error_logger: self.error_logger.log_info(
                f"Plot Panel {self.panel_id} ('{self.plot_name}') removed.")
else:  # Fallback if PYQTGRAPH_AVAILABLE is False
    class AdaptedPlotWidgetPanel(PanelInterface):
        PANEL_TYPE_NAME = "core_plot_widget_panel"
        PANEL_DISPLAY_NAME = "波形图面板 (不可用)"

        def __init__(self, panel_id: int, main_window_ref: 'SerialDebugger', initial_config: Optional[Dict] = None,
                     parent: Optional[QWidget] = None):
            super().__init__(panel_id, main_window_ref, initial_config, parent)
            if initial_config:
                self.plot_name = initial_config.get("name", f"波形图 {self.panel_id}")
            else:
                self.plot_name = f"波形图 {self.panel_id}"
            self._init_ui()

        def _init_ui(self):
            layout = QVBoxLayout(self)
            label = QLabel("PyQtGraph 未安装，波形图功能不可用。")
            label.setAlignment(Qt.AlignmentFlag.AlignCenter)
            layout.addWidget(label); self.setLayout(layout)

        def get_config(self):
            return {"name": self.plot_name}

        def apply_config(self, config):
            self.plot_name = config.get("name", f"波形图 {self.panel_id}")
            self.dock_title_changed.emit(self.plot_name + " (不可用)")

        def get_initial_dock_title(self):
            return self.plot_name + " (不可用)"

        def update_data(self, container_id: int, value: float, curve_name: str):
            pass

        def clear_plot(self):
            pass

        def remove_curve_for_container(self, container_id: int, silent: bool = False):
            pass


class SerialConfigDefinitionPanelWidget(QWidget):  # Full implementation
    connect_button_toggled = Signal(bool)
    refresh_ports_requested = Signal()
    config_changed = Signal()

    def __init__(self, parent_main_window: 'SerialDebugger', parent: QWidget = None):
        super().__init__(parent)
        self.main_window_ref = parent_main_window
        self.port_combo = QComboBox()
        self.baud_combo = QComboBox()
        self.data_bits_combo = QComboBox()
        self.parity_combo = QComboBox()
        self.stop_bits_combo = QComboBox()
        self.refresh_ports_button = QPushButton("刷新")
        self.connect_button = QPushButton("打开串口")
        self.head_edit = QLineEdit()
        self.saddr_edit = QLineEdit()
        self.daddr_edit = QLineEdit()
        self.id_edit = QLineEdit()
        self.sum_check_display = QLineEdit()
        self.add_check_display = QLineEdit()
        self.checksum_mode_combo = QComboBox()
        self._init_ui()

    def _init_ui(self):
        main_panel_layout = QVBoxLayout(self)
        config_group = QGroupBox("串口配置")
        config_layout = QGridLayout()
        config_layout.addWidget(QLabel("端口:"), 0, 0)
        self.port_combo.currentTextChanged.connect(self._emit_config_changed_if_valid_port)
        config_layout.addWidget(self.port_combo, 0, 1)
        config_layout.addWidget(QLabel("波特率:"), 1, 0)
        self.baud_combo.addItems(["9600", "19200", "38400", "57600", "115200", "230400", "460800", "921600"])
        self.baud_combo.setEditable(True)
        if self.baud_combo.lineEdit(): self.baud_combo.lineEdit().setValidator(QIntValidator(0, 4000000, self))
        self.baud_combo.currentTextChanged.connect(self._emit_config_changed)
        config_layout.addWidget(self.baud_combo, 1, 1)
        config_layout.addWidget(QLabel("数据位:"), 2, 0)
        self.data_bits_combo.addItems(["8", "7", "6", "5"])
        self.data_bits_combo.currentTextChanged.connect(self._emit_config_changed)
        config_layout.addWidget(self.data_bits_combo, 2, 1)
        config_layout.addWidget(QLabel("校验位:"), 3, 0)
        self.parity_combo.addItems(["None", "Even", "Odd", "Space", "Mark"])
        self.parity_combo.currentTextChanged.connect(self._emit_config_changed)
        config_layout.addWidget(self.parity_combo, 3, 1)
        config_layout.addWidget(QLabel("停止位:"), 4, 0)
        self.stop_bits_combo.addItems(["1", "1.5", "2"])
        self.stop_bits_combo.currentTextChanged.connect(self._emit_config_changed)
        config_layout.addWidget(self.stop_bits_combo, 4, 1)
        self.refresh_ports_button.clicked.connect(self.refresh_ports_requested.emit)
        config_layout.addWidget(self.refresh_ports_button, 5, 0)
        self.connect_button.setCheckable(True)
        self.connect_button.clicked.connect(self.connect_button_toggled.emit)
        config_layout.addWidget(self.connect_button, 5, 1)
        config_layout.setColumnStretch(1, 1)
        config_group.setLayout(config_layout)
        main_panel_layout.addWidget(config_group)
        frame_def_group = QGroupBox("全局帧结构定义 (发送用)")
        frame_def_layout = QGridLayout()
        frame_def_layout.addWidget(QLabel("帧头(H)[Hex,1B]:"), 0, 0)
        self.head_edit.setPlaceholderText("AA")
        self.head_edit.editingFinished.connect(self._emit_config_changed)
        frame_def_layout.addWidget(self.head_edit, 0, 1)
        frame_def_layout.addWidget(QLabel("源地址(S)[Hex,1B]:"), 1, 0)
        self.saddr_edit.setPlaceholderText("01")
        self.saddr_edit.editingFinished.connect(self._emit_config_changed)
        frame_def_layout.addWidget(self.saddr_edit, 1, 1)
        frame_def_layout.addWidget(QLabel("目标地址(D)[Hex,1B]:"), 2, 0)
        self.daddr_edit.setPlaceholderText("FE")
        self.daddr_edit.editingFinished.connect(self._emit_config_changed)
        frame_def_layout.addWidget(self.daddr_edit, 2, 1)
        frame_def_layout.addWidget(QLabel("默认发送功能码(ID):"), 3, 0)
        self.id_edit.setPlaceholderText("面板可覆盖, e.g., C0")
        self.id_edit.editingFinished.connect(self._emit_config_changed)
        frame_def_layout.addWidget(self.id_edit, 3, 1)
        frame_def_layout.addWidget(QLabel("最后帧校验1/CRC高:"), 4, 0)
        self.sum_check_display.setPlaceholderText("自动")
        self.sum_check_display.setReadOnly(True)
        frame_def_layout.addWidget(self.sum_check_display, 4, 1)
        frame_def_layout.addWidget(QLabel("最后帧校验2/CRC低:"), 5, 0)
        self.add_check_display.setPlaceholderText("自动")
        self.add_check_display.setReadOnly(True)
        frame_def_layout.addWidget(self.add_check_display, 5, 1)
        frame_def_layout.addWidget(QLabel("校验模式:"), 6, 0)
        self.checksum_mode_combo.addItem("原始校验 (Sum/Add)", ChecksumMode.ORIGINAL_SUM_ADD)
        self.checksum_mode_combo.addItem("CRC-16/CCITT-FALSE", ChecksumMode.CRC16_CCITT_FALSE)
        self.checksum_mode_combo.currentIndexChanged.connect(self._emit_config_changed)
        frame_def_layout.addWidget(self.checksum_mode_combo, 6, 1)
        frame_def_layout.setColumnStretch(1, 1)
        frame_def_group.setLayout(frame_def_layout)
        main_panel_layout.addWidget(frame_def_group)
        main_panel_layout.addStretch(1)
        self.setLayout(main_panel_layout)

    def _emit_config_changed(self):
        self.config_changed.emit()

    def _emit_config_changed_if_valid_port(self, port_text: str):
        if port_text != "无可用端口": self.config_changed.emit()

    def update_ui_from_main_configs(self, serial_cfg: SerialPortConfig, frame_cfg: FrameConfig,
                                    active_checksum: ChecksumMode):
        widgets_to_block = [self.port_combo, self.baud_combo, self.data_bits_combo, self.parity_combo,
                            self.stop_bits_combo, self.head_edit, self.saddr_edit, self.daddr_edit, self.id_edit,
                            self.checksum_mode_combo]
        for widget in widgets_to_block: widget.blockSignals(True)
        if serial_cfg.port_name:
            idx = self.port_combo.findData(serial_cfg.port_name)
            if idx != -1:
                self.port_combo.setCurrentIndex(idx)
            else:
                idx_text = self.port_combo.findText(serial_cfg.port_name, Qt.MatchFlag.MatchFixedString)
            if idx_text != -1:
                self.port_combo.setCurrentIndex(idx_text)
            elif self.port_combo.count() > 0 and self.port_combo.itemText(0) != "无可用端口":
                self.port_combo.setCurrentIndex(0)
        baud_rate_str = str(serial_cfg.baud_rate)
        if self.baud_combo.findText(baud_rate_str) == -1: self.baud_combo.addItem(baud_rate_str)
        self.baud_combo.setCurrentText(baud_rate_str)
        self.data_bits_combo.setCurrentText(str(serial_cfg.data_bits))
        self.parity_combo.setCurrentText(serial_cfg.parity)
        self.stop_bits_combo.setCurrentText(str(serial_cfg.stop_bits))
        self.head_edit.setText(frame_cfg.head)
        self.saddr_edit.setText(frame_cfg.s_addr)
        self.daddr_edit.setText(frame_cfg.d_addr)
        self.id_edit.setText(frame_cfg.func_id)

        idx_cs = self.checksum_mode_combo.findData(active_checksum)
        if idx_cs != -1:
            self.checksum_mode_combo.setCurrentIndex(idx_cs)
        else:
            idx_def = -1  # Initialize idx_def
            found_default_idx = self.checksum_mode_combo.findData(Constants.DEFAULT_CHECKSUM_MODE)
            if found_default_idx != -1:
                idx_def = found_default_idx

            if idx_def != -1:
                self.checksum_mode_combo.setCurrentIndex(idx_def)
            # If default is also not found, combo box remains as is.

        for widget in widgets_to_block: widget.blockSignals(False)

    def get_serial_config_from_ui(self) -> SerialPortConfig:
        port_name = None
        port_name_text = self.port_combo.currentText()
        if port_name_text != "无可用端口":
            port_name_data = self.port_combo.currentData()
            port_name = port_name_data if port_name_data is not None else None
            if not port_name: port_name_text_parts = port_name_text.split(" "); port_name = port_name_text_parts[
                0] if port_name_text_parts else None
        try:
            baud_rate = int(self.baud_combo.currentText())
        except ValueError:
            baud_rate = Constants.DEFAULT_BAUD_RATE
        if hasattr(self.main_window_ref,
                   'error_logger') and self.main_window_ref.error_logger: self.main_window_ref.error_logger.log_warning(
            f"无效的波特率输入: '{self.baud_combo.currentText()}', 使用默认值 {baud_rate}"); self.baud_combo.setCurrentText(
            str(baud_rate))
        data_bits = int(self.data_bits_combo.currentText())
        parity = self.parity_combo.currentText()
        stop_bits_str = self.stop_bits_combo.currentText()
        try:
            stop_bits = float(stop_bits_str) if stop_bits_str == "1.5" else int(stop_bits_str)
        except ValueError:
            stop_bits = 1
        if hasattr(self.main_window_ref,
                   'error_logger') and self.main_window_ref.error_logger: self.main_window_ref.error_logger.log_warning(
            f"无效的停止位输入: '{stop_bits_str}'，使用默认值 1")
        return SerialPortConfig(port_name, baud_rate, data_bits, parity, stop_bits)

    def get_frame_config_from_ui(self) -> FrameConfig:
        return FrameConfig(head=self.head_edit.text().strip(), s_addr=self.saddr_edit.text().strip(),
                           d_addr=self.daddr_edit.text().strip(), func_id=self.id_edit.text().strip())

    def get_checksum_mode_from_ui(self) -> ChecksumMode:
        mode = self.checksum_mode_combo.currentData()
        if isinstance(mode, ChecksumMode):
            return mode
        return Constants.DEFAULT_CHECKSUM_MODE

    def update_port_combo_display(self, available_ports: list[dict], current_port_name: Optional[str]):
        self.port_combo.blockSignals(True)
        self.port_combo.clear()
        if not available_ports:
            self.port_combo.addItem("无可用端口")
            self.port_combo.setEnabled(False)
            self.connect_button.setEnabled(False)
        else:
            for port_info in available_ports:
                display_text = f"{port_info['name']} ({port_info.get('description', 'N/A')})"
                self.port_combo.addItem(display_text, port_info['name'])
            self.port_combo.setEnabled(True)
            self.connect_button.setEnabled(True)
            idx = -1
            if current_port_name:
                idx = self.port_combo.findData(current_port_name)
            if idx != -1:
                self.port_combo.setCurrentIndex(idx)
            elif self.port_combo.count() > 0:
                self.port_combo.setCurrentIndex(0)
        self.port_combo.blockSignals(False)

    def set_connection_status_display(self, connected: bool):
        self.port_combo.setEnabled(not connected)
        self.baud_combo.setEnabled(not connected)
        self.data_bits_combo.setEnabled(not connected)
        self.parity_combo.setEnabled(not connected)
        self.stop_bits_combo.setEnabled(not connected)
        self.refresh_ports_button.setEnabled(not connected)
        self.connect_button.setChecked(connected)
        self.connect_button.setText("关闭串口" if connected else "打开串口")
        if not connected and (self.port_combo.count() == 0 or self.port_combo.currentText() == "无可用端口"):
            self.connect_button.setEnabled(False)
        elif not connected:
            self.connect_button.setEnabled(True)

    def update_checksum_display(self, sum_check: str, add_check: str):
        self.sum_check_display.setText(sum_check); self.add_check_display.setText(add_check)


class CustomLogPanelWidget(QWidget):  # Full implementation
    def __init__(self, main_window_ref: 'SerialDebugger', parent: Optional[QWidget] = None):
        super().__init__(parent)
        self.main_window_ref = main_window_ref
        self.hex_checkbox = QCheckBox("Hex显示")
        self.timestamp_checkbox = QCheckBox("时间戳")
        self._init_ui()

    def _init_ui(self):
        layout = QVBoxLayout(self)
        log_group = QGroupBox("自定义协议原始帧记录")
        log_layout = QVBoxLayout()
        self.log_text_edit = QTextEdit()
        self.log_text_edit.setReadOnly(True)
        self.log_text_edit.setFontFamily("Courier New")
        log_layout.addWidget(self.log_text_edit)
        options_layout = QHBoxLayout()
        options_layout.addWidget(self.hex_checkbox)
        options_layout.addWidget(self.timestamp_checkbox)
        clear_button = QPushButton("清空记录区")
        clear_button.clicked.connect(self.log_text_edit.clear)
        options_layout.addWidget(clear_button)
        options_layout.addStretch()
        log_layout.addLayout(options_layout)
        log_group.setLayout(log_layout)
        layout.addWidget(log_group)
        self.setLayout(layout)

    def append_log(self, text: str): self.log_text_edit.moveCursor(
        QTextCursor.MoveOperation.End); self.log_text_edit.insertPlainText(text); self.log_text_edit.moveCursor(
        QTextCursor.MoveOperation.End)

    def get_config(self) -> Dict: return {"hex_display": self.hex_checkbox.isChecked(),
                                          "timestamp_display": self.timestamp_checkbox.isChecked()}

    def apply_config(self, config: Dict): self.hex_checkbox.setChecked(
        config.get("hex_display", False)); self.timestamp_checkbox.setChecked(config.get("timestamp_display", False))

    def hex_checkbox_is_checked(self) -> bool: return self.hex_checkbox.isChecked()

    def timestamp_checkbox_is_checked(self) -> bool: return self.timestamp_checkbox.isChecked()


class BasicCommPanelWidget(QWidget):  # Full implementation
    send_basic_data_requested = Signal(str, bool)

    def __init__(self, main_window_ref: 'SerialDebugger', parent: Optional[QWidget] = None):
        super().__init__(parent)
        self.main_window_ref = main_window_ref
        self.recv_hex_checkbox = QCheckBox("Hex显示")
        self.recv_timestamp_checkbox = QCheckBox("显示时间戳")
        self.send_hex_checkbox = QCheckBox("Hex发送")
        self.send_button = QPushButton("发送")
        self.receive_text_edit: Optional[QTextEdit] = None
        self.send_text_edit: Optional[QLineEdit] = None
        self._init_ui()
        self._connect_signals()

    def _init_ui(self):
        main_layout = QVBoxLayout(self)
        self._create_receive_group(main_layout)
        self._create_send_group(main_layout)
        self.setLayout(main_layout)

    def _create_receive_group(self, main_layout: QVBoxLayout):
        recv_group = QGroupBox("基本接收 (原始串行数据)")
        recv_layout = QVBoxLayout()
        self.receive_text_edit = QTextEdit()
        self.receive_text_edit.setReadOnly(True)
        font = QFont("Courier New", 10)
        font.setStyleHint(QFont.StyleHint.Monospace)
        self.receive_text_edit.setFont(font)
        recv_layout.addWidget(self.receive_text_edit)
        recv_options_layout = QHBoxLayout()
        recv_options_layout.addWidget(self.recv_hex_checkbox)
        recv_options_layout.addWidget(self.recv_timestamp_checkbox)
        recv_options_layout.addStretch()
        clear_basic_recv_button = QPushButton("清空接收区")
        clear_basic_recv_button.clicked.connect(self.receive_text_edit.clear)
        recv_options_layout.addWidget(clear_basic_recv_button)
        recv_layout.addLayout(recv_options_layout)
        recv_group.setLayout(recv_layout)
        main_layout.addWidget(recv_group)

    def _create_send_group(self, main_layout: QVBoxLayout):
        send_group = QGroupBox("基本发送 (原始串行数据)")
        send_layout = QVBoxLayout()
        self.send_text_edit = QLineEdit()
        self.send_text_edit.setPlaceholderText("输入要发送的文本或Hex数据 (如: AB CD EF 或 Hello)")
        send_layout.addWidget(self.send_text_edit)
        send_options_layout = QHBoxLayout()
        send_options_layout.addWidget(self.send_hex_checkbox)
        send_options_layout.addStretch()
        clear_send_button = QPushButton("清空")
        clear_send_button.clicked.connect(self.send_text_edit.clear)
        send_options_layout.addWidget(clear_send_button)
        self.send_button.clicked.connect(self._on_send_clicked)
        send_options_layout.addWidget(self.send_button)
        send_layout.addLayout(send_options_layout)
        send_group.setLayout(send_layout)
        main_layout.addWidget(send_group)

    def _connect_signals(self):
        if self.send_text_edit:
            self.send_text_edit.returnPressed.connect(self._on_send_clicked)
        self.send_hex_checkbox.toggled.connect(self._on_hex_mode_toggled)

    @Slot(bool)
    def _on_hex_mode_toggled(self, checked: bool):
        if self.send_text_edit:
            if checked:
                self.send_text_edit.setPlaceholderText("输入Hex数据 (如: AB CD EF 或 ABCDEF)")
            else:
                self.send_text_edit.setPlaceholderText("输入要发送的文本")

    @Slot()
    def _on_send_clicked(self):
        if not hasattr(self.main_window_ref, 'serial_manager'):
            QMessageBox.warning(self, "错误",  "串口管理器未初始化。")
            return
        if not self.main_window_ref.serial_manager.is_connected:
            QMessageBox.warning(self, "警告", "串口未打开，请先打开串口连接。")
            return
        if not self.send_text_edit:
            return
        text_to_send = self.send_text_edit.text().strip()
        if not text_to_send:
            QMessageBox.information(self, "提示", "请输入要发送的数据。")
            return
        is_hex = self.send_hex_checkbox.isChecked()
        if is_hex and not self._validate_hex_input(text_to_send):
            QMessageBox.warning(self, "输入错误", "Hex数据格式不正确。\n请输入有效的十六进制数据，如: AB CD EF 或 ABCDEF")
            return

        self.send_basic_data_requested.emit(text_to_send, is_hex)

    def _validate_hex_input(self, text: str) -> bool:
        if not text: return False; hex_text = re.sub(r'[\s\-:,]', '', text.upper())
        if not re.match(r'^[0-9A-F]*$', hex_text): return False
        return len(hex_text) % 2 == 0 and len(hex_text) > 0

    def append_receive_text(self, text: str):
        if self.receive_text_edit is None:
            return
        cursor = self.receive_text_edit.textCursor()
        cursor.movePosition(QTextCursor.MoveOperation.End)
        self.receive_text_edit.setTextCursor(cursor)
        self.receive_text_edit.insertPlainText(text)
        self.receive_text_edit.ensureCursorVisible()
    def set_send_enabled(self, enabled: bool):
        self.send_button.setEnabled(enabled)
        if self.send_text_edit:
            self.send_text_edit.setEnabled(enabled)
        self.send_hex_checkbox.setEnabled(enabled)
    def get_config(self) -> Dict:
        return {"recv_hex_display": self.recv_hex_checkbox.isChecked(),
                "recv_timestamp_display": self.recv_timestamp_checkbox.isChecked(),
                "send_hex_checked": self.send_hex_checkbox.isChecked()}

    def apply_config(self, config: Dict):
        self.recv_hex_checkbox.setChecked(config.get("recv_hex_display", False))
        self.recv_timestamp_checkbox.setChecked(config.get("recv_timestamp_display", False))
        self.send_hex_checkbox.setChecked(config.get("send_hex_checked", False))
        self._on_hex_mode_toggled(self.send_hex_checkbox.isChecked())
    def recv_hex_checkbox_is_checked(self) -> bool:
        return self.recv_hex_checkbox.isChecked()

    def recv_timestamp_checkbox_is_checked(self) -> bool:
        return self.recv_timestamp_checkbox.isChecked()

    def clear_receive_area(self):
        if self.receive_text_edit: self.receive_text_edit.clear()

    def clear_send_area(self):
        if self.send_text_edit: self.send_text_edit.clear()

    def get_send_text(self) -> str:
        return self.send_text_edit.text() if self.send_text_edit else ""

    def set_send_text(self, text: str):
        if self.send_text_edit: self.send_text_edit.setText(text)


class ScriptingPanelWidget(QWidget):  # Full implementation
    execute_script_requested = Signal(str)

    def __init__(self, main_window_ref: 'SerialDebugger', parent: Optional[QWidget] = None):
        super().__init__(parent)
        self.main_window_ref = main_window_ref
        self.script_input_edit = QPlainTextEdit()
        self.script_output_edit = QPlainTextEdit()
        self._init_ui()

    def _init_ui(self):
        panel_layout = QVBoxLayout(self)
        script_group = QGroupBox("脚本引擎")
        group_layout = QVBoxLayout()
        group_layout.addWidget(QLabel("脚本输入:"))
        self.script_input_edit.setPlaceholderText("在此输入Python脚本...")
        font = QFont("Courier New", 10)
        font.setStyleHint(QFont.StyleHint.Monospace)
        self.script_input_edit.setFont(font)
        group_layout.addWidget(self.script_input_edit, 1)
        self.run_script_button = QPushButton("执行脚本 (Run Script)")
        self.run_script_button.clicked.connect(self._on_run_script_clicked)
        group_layout.addWidget(self.run_script_button)
        group_layout.addWidget(QLabel("脚本输出/结果:"))
        self.script_output_edit.setReadOnly(True)
        self.script_output_edit.setFont(font)
        group_layout.addWidget(self.script_output_edit, 1)
        clear_output_button = QPushButton("清空输出")
        clear_output_button.clicked.connect(self.script_output_edit.clear)
        group_layout.addWidget(clear_output_button)
        script_group.setLayout(group_layout)
        panel_layout.addWidget(script_group)
        self.setLayout(panel_layout)

    @Slot()
    def _on_run_script_clicked(self):
        script_text = self.script_input_edit.toPlainText()
        if script_text.strip():
            self.execute_script_requested.emit(script_text)
        elif self.main_window_ref.error_logger:
            self.main_window_ref.error_logger.log_warning("尝试执行空脚本。")
            self.display_script_result("错误：脚本内容为空。")


    def display_script_result(self, result_text: str):
        self.script_output_edit.setPlainText(result_text)

    def get_config(self) -> Dict:
        return {"current_script": self.script_input_edit.toPlainText()}

    def apply_config(self, config: Dict):
        self.script_input_edit.setPlainText(config.get("current_script", ""))


class SerialDebugger(QMainWindow):
    plot_target_renamed_signal = Signal(int, str)
    plot_target_removed_signal = Signal(int)

    def __init__(self, parent: Optional[QWidget] = None):
        super().__init__(parent)
        self.app_instance = QApplication.instance()
        if self.app_instance is None: self.app_instance = QApplication(sys.argv)

        self.error_logger = ErrorLogger()
        self._setup_application_icon("resources/icon/image.png")
        self.setWindowTitle("YJ_Studio (Plugin Enhanced)")

        self.config_manager = ConfigManager(error_logger=self.error_logger, filename="serial_debugger_config_v2.json")
        self.theme_manager = ThemeManager(self.app_instance, error_logger=self.error_logger)
        self.data_recorder = DataRecorder(error_logger=self.error_logger)
        self.protocol_analyzer = ProtocolAnalyzer(error_logger=self.error_logger)
        self.serial_manager = SerialManager(error_logger=self.error_logger)
        self.frame_parser = FrameParser(error_logger=self.error_logger)

        self.current_serial_config = SerialPortConfig()
        self.current_frame_config = FrameConfig()
        self.active_checksum_mode = Constants.DEFAULT_CHECKSUM_MODE
        self._parsed_frame_count: int = 0

        self.data_processor = DataProcessor(parent=self)
        self.data_processor.processed_data_signal.connect(self.on_data_processor_processed_data)
        self.data_processor.processing_error_signal.connect(self.on_data_processor_error)
        self.data_processor.processing_stats_signal.connect(self.on_data_processor_stats)
        self.data_processor.start()

        script_engine_host_functions = {
            'log_info': lambda msg: self.error_logger.log_info(f"[SCRIPT] {msg}"),
            'log_error': lambda msg: self.error_logger.log_error(f"[SCRIPT] {msg}", "SCRIPT_ERROR"),
            'send_serial_hex': self.send_serial_data_from_script_hex,
            'send_serial_text': self.send_serial_data_from_script_text,
            'get_panel_instance': self.get_dynamic_panel_instance_by_id,
        }
        self.script_engine = create_script_engine(
            debugger_instance=self,
            initial_host_functions=script_engine_host_functions,
            add_example_logging_hooks=True
        )

        self.plugin_manager = PluginManager(self)
        self._register_core_panels()

        self.enabled_plugin_module_names: Set[str] = set()

        self.dynamic_panel_instances: Dict[int, PanelInterface] = {}
        self.dynamic_panel_docks: Dict[int, QDockWidget] = {}
        self._next_dynamic_panel_id: int = 1
        self._next_global_receive_container_id: int = 1

        self.serial_config_panel_widget: Optional[SerialConfigDefinitionPanelWidget] = None
        self.dw_serial_config: Optional[QDockWidget] = None
        self.custom_log_panel_widget: Optional[CustomLogPanelWidget] = None
        self.dw_custom_log: Optional[QDockWidget] = None
        self.basic_comm_panel_widget: Optional[BasicCommPanelWidget] = None
        self.dw_basic_serial: Optional[QDockWidget] = None
        self.scripting_panel_widget: Optional[ScriptingPanelWidget] = None
        self.dw_scripting_panel: Optional[QDockWidget] = None

        self.status_bar_label = QLabel("未连接")
        self.setDockNestingEnabled(True)
        self._init_fixed_panels_ui()
        self.create_menus()

        self._load_configuration()

        self.plugin_manager.update_enabled_plugins(self.enabled_plugin_module_names)
        self.plugin_manager.discover_plugins("panel_plugins", load_only_enabled=True)
        self._update_add_panel_menu()

        self.populate_serial_ports_ui()
        self.update_fixed_panels_connection_status(False)

        self.serial_manager.connection_status_changed.connect(self.on_serial_connection_status_changed)
        self.serial_manager.data_received.connect(self.on_serial_data_received)
        self.serial_manager.error_occurred_signal.connect(self.on_serial_manager_error)
        self.frame_parser.frame_successfully_parsed.connect(self.on_frame_successfully_parsed)
        self.frame_parser.checksum_error.connect(self.on_frame_checksum_error)
        self.frame_parser.frame_parse_error.connect(self.on_frame_general_parse_error)

        self.error_logger.log_info("应用程序启动 (插件管理增强)。")

    def _register_core_panels(self):
        core_modules_to_enable = set()
        self.plugin_manager.register_panel_type(AdaptedParsePanelWidget, module_name='__main__')
        core_modules_to_enable.add('__main__')
        self.plugin_manager.register_panel_type(AdaptedSendPanelWidget, module_name='__main__')
        if PYQTGRAPH_AVAILABLE:
            self.plugin_manager.register_panel_type(AdaptedPlotWidgetPanel, module_name='__main__')

    def _init_fixed_panels_ui(self):
        self.serial_config_panel_widget = SerialConfigDefinitionPanelWidget(parent_main_window=self)
        self.dw_serial_config = QDockWidget("串口与帧定义", self)
        self.dw_serial_config.setObjectName("SerialConfigDock")
        self.dw_serial_config.setWidget(self.serial_config_panel_widget)
        self.addDockWidget(Qt.DockWidgetArea.LeftDockWidgetArea, self.dw_serial_config)
        self.serial_config_panel_widget.connect_button_toggled.connect(self.toggle_connection_action_handler)
        self.serial_config_panel_widget.refresh_ports_requested.connect(self.populate_serial_ports_ui)
        self.serial_config_panel_widget.config_changed.connect(self.update_current_serial_frame_configs_from_ui)

        self.custom_log_panel_widget = CustomLogPanelWidget(main_window_ref=self)
        self.dw_custom_log = QDockWidget("协议帧原始数据", self)
        self.dw_custom_log.setObjectName("CustomProtocolLogDock")
        self.dw_custom_log.setWidget(self.custom_log_panel_widget)
        self.addDockWidget(Qt.DockWidgetArea.BottomDockWidgetArea, self.dw_custom_log)

        self.basic_comm_panel_widget = BasicCommPanelWidget(main_window_ref=self)
        self.dw_basic_serial = QDockWidget("基本收发", self)
        self.dw_basic_serial.setObjectName("BasicSerialDock")
        self.dw_basic_serial.setWidget(self.basic_comm_panel_widget)
        self.addDockWidget(Qt.DockWidgetArea.BottomDockWidgetArea, self.dw_basic_serial)
        self.basic_comm_panel_widget.send_basic_data_requested.connect(self.send_basic_serial_data_action)

        try:
            self.tabifyDockWidget(self.dw_custom_log, self.dw_basic_serial)
        except AttributeError as e:
            self.error_logger.log_warning(f"[UI_SETUP] 无法标签页化停靠窗口 (日志/基本): {e}")

        self.scripting_panel_widget = ScriptingPanelWidget(main_window_ref=self)
        self.dw_scripting_panel = QDockWidget("脚本引擎", self)
        self.dw_scripting_panel.setObjectName("ScriptingPanelDock")
        self.dw_scripting_panel.setWidget(self.scripting_panel_widget)
        self.addDockWidget(Qt.DockWidgetArea.RightDockWidgetArea, self.dw_scripting_panel)
        if self.scripting_panel_widget: self.scripting_panel_widget.execute_script_requested.connect(
            self._handle_script_execution_request)

        self.statusBar().addWidget(self.status_bar_label)

    def create_menus(self) -> None:
        file_menu = self.menuBar().addMenu("文件(&F)")
        load_config_action = QAction("加载配置...", self)
        load_config_action.triggered.connect(self.load_configuration_action_dialog)
        file_menu.addAction(load_config_action)
        save_config_action = QAction("保存配置...", self)
        save_config_action.triggered.connect(self.save_configuration_action_dialog)
        file_menu.addAction(save_config_action)
        file_menu.addSeparator()
        export_parsed_data_action = QAction("导出已解析数据 (CSV)...", self)
        export_parsed_data_action.triggered.connect(self.export_parsed_data_action)
        file_menu.addAction(export_parsed_data_action)
        save_raw_data_action = QAction("保存原始录制数据 (JSON)...", self)
        save_raw_data_action.triggered.connect(self.save_raw_recorded_data_action)
        file_menu.addAction(save_raw_data_action)
        file_menu.addSeparator()
        exit_action = QAction("退出(&X)", self)
        exit_action.triggered.connect(self.close)
        file_menu.addAction(exit_action)

        self.view_menu = self.menuBar().addMenu("视图(&V)")
        if self.dw_serial_config: self.view_menu.addAction(self.dw_serial_config.toggleViewAction())
        if self.dw_custom_log: self.view_menu.addAction(self.dw_custom_log.toggleViewAction())
        if self.dw_basic_serial: self.view_menu.addAction(self.dw_basic_serial.toggleViewAction())
        if self.dw_scripting_panel: self.view_menu.addAction(self.dw_scripting_panel.toggleViewAction())
        self.view_menu.addSeparator()

        theme_menu = self.view_menu.addMenu("背景样式")
        for theme_name in Constants.THEME_OPTIONS:
            action = QAction(f"{theme_name.replace('_', ' ').capitalize()} 主题", self)
            action.triggered.connect(lambda checked=False, tn=theme_name: self.apply_theme_action(tn))
            theme_menu.addAction(action)
        load_external_qss_action = QAction("加载外部QSS文件...", self)
        load_external_qss_action.triggered.connect(self.load_external_qss_file_action)
        theme_menu.addAction(load_external_qss_action)

        tools_menu = self.menuBar().addMenu("工具(&T)")
        self.add_panel_menu = tools_menu.addMenu("添加面板")
        self._update_add_panel_menu()

        manage_plugins_action = QAction("插件管理器...", self)
        manage_plugins_action.triggered.connect(self.open_plugin_manager_dialog)
        tools_menu.addAction(manage_plugins_action)

        reload_plugins_action = QAction("扫描/重载插件", self)
        reload_plugins_action.triggered.connect(self.reload_all_plugins_action)
        tools_menu.addAction(reload_plugins_action)
        tools_menu.addSeparator()

        if PYQTGRAPH_AVAILABLE:
            clear_all_plots_action = QAction("清空所有波形图", self)
            clear_all_plots_action.triggered.connect(self.clear_all_plot_panels_action)
            tools_menu.addAction(clear_all_plots_action)
            tools_menu.addSeparator()

        self.start_raw_record_action = QAction("开始原始数据录制", self)
        self.start_raw_record_action.setCheckable(True)
        self.start_raw_record_action.triggered.connect(self.toggle_raw_data_recording_action)
        tools_menu.addAction(self.start_raw_record_action)
        tools_menu.addSeparator()
        show_stats_action = QAction("显示统计信息...", self)
        show_stats_action.triggered.connect(self.show_statistics_action)
        tools_menu.addAction(show_stats_action)
        reset_stats_action = QAction("重置统计信息", self)
        reset_stats_action.triggered.connect(self.protocol_analyzer.reset_statistics)
        tools_menu.addAction(reset_stats_action)

    def _update_add_panel_menu(self):
        if not hasattr(self, 'add_panel_menu'): return
        self.add_panel_menu.clear()
        available_panel_types = self.plugin_manager.get_creatable_panel_types()
        self.error_logger.log_info(f"[UI_SETUP] 可用动态面板插件: {available_panel_types}")
        if not available_panel_types:
            no_panels_action = QAction("无可用动态面板插件", self)
            no_panels_action.setEnabled(False)
            self.add_panel_menu.addAction(no_panels_action)
        else:
            for type_name, display_name in available_panel_types.items():
                action = QAction(f"添加 {display_name}...", self)
                action.triggered.connect(
                    lambda checked=False, pt=type_name: self.add_dynamic_panel_action(panel_type_name=pt))
                self.add_panel_menu.addAction(action)

    def _load_configuration(self):
        config_data = self.config_manager.load_config()
        if not config_data:
            self.error_logger.log_warning("[CONFIG] 未能加载配置文件，使用默认设置。")
            self.current_serial_config = SerialPortConfig()
            self.current_frame_config = FrameConfig()
            self.active_checksum_mode = Constants.DEFAULT_CHECKSUM_MODE
            if self.serial_config_panel_widget: self.serial_config_panel_widget.update_ui_from_main_configs(
                self.current_serial_config, self.current_frame_config, self.active_checksum_mode)
            self._next_dynamic_panel_id = 1
            self._next_global_receive_container_id = 1
            self.enabled_plugin_module_names = set()
            return

        self.current_serial_config = SerialPortConfig(**config_data.get("serial_port", {}))
        self.current_frame_config = FrameConfig(**config_data.get("frame_definition", {}))
        checksum_mode_name = config_data.get("checksum_mode", Constants.DEFAULT_CHECKSUM_MODE.name)
        try:
            self.active_checksum_mode = ChecksumMode[checksum_mode_name]
        except KeyError:
            self.active_checksum_mode = Constants.DEFAULT_CHECKSUM_MODE

        if self.serial_config_panel_widget: self.serial_config_panel_widget.update_ui_from_main_configs(
            self.current_serial_config, self.current_frame_config, self.active_checksum_mode)
        if self.custom_log_panel_widget: self.custom_log_panel_widget.apply_config(
            config_data.get("custom_log_panel", {}))
        if self.basic_comm_panel_widget: self.basic_comm_panel_widget.apply_config(
            config_data.get("basic_comm_panel", {}))
        if self.scripting_panel_widget: self.scripting_panel_widget.apply_config(config_data.get("scripting_panel", {}))

        loaded_theme_info = config_data.get("ui_theme_info", {"type": "internal", "name": "light", "path": None})
        if loaded_theme_info["type"] == "internal" and loaded_theme_info.get("name"):
            self.theme_manager.apply_theme(loaded_theme_info["name"])
        elif loaded_theme_info["type"] == "external" and loaded_theme_info.get("path"):
            self.theme_manager.apply_external_qss(loaded_theme_info["path"])

        self.enabled_plugin_module_names = set(config_data.get("enabled_plugins", []))
        # self.plugin_manager.update_enabled_plugins(self.enabled_plugin_module_names) # Moved to after __init__

        dynamic_panels_config = config_data.get("dynamic_panels", [])
        highest_panel_id = 0
        for panel_cfg_item in dynamic_panels_config:
            panel_type = panel_cfg_item.get("panel_type_name")
            panel_id = panel_cfg_item.get("panel_id")
            dock_name = panel_cfg_item.get("dock_name")
            specific_config = panel_cfg_item.get("config", {})

            module_name_of_panel_type = self.plugin_manager.get_module_name_for_panel_type(
                panel_type) if panel_type else None
            can_load_from_config = False
            if module_name_of_panel_type == "__main__":
                can_load_from_config = True
            elif module_name_of_panel_type:
                can_load_from_config = module_name_of_panel_type in self.enabled_plugin_module_names and \
                                       module_name_of_panel_type not in self.plugin_manager.session_blocklisted_modules

            if panel_type and panel_id is not None and can_load_from_config:
                self.add_dynamic_panel_action(panel_type_name=panel_type, initial_config=specific_config,
                                              panel_id_override=panel_id, dock_name_override=dock_name,
                                              from_config_load=True)
                if panel_id > highest_panel_id: highest_panel_id = panel_id
            elif panel_type and panel_id is not None and not can_load_from_config:
                self.error_logger.log_info(
                    f"[CONFIG_LOAD] 面板 ID {panel_id} (类型: {panel_type}) 由于其模块未启用或被阻止而未加载。")

        self._next_dynamic_panel_id = config_data.get("next_dynamic_panel_id", highest_panel_id + 1)
        self._next_global_receive_container_id = config_data.get("next_global_receive_container_id", 1)

        settings = QSettings("MyCompany", "SerialDebuggerProV2")
        geom_b64_str = settings.value("window_geometry")
        state_b64_str = settings.value("window_state")
        if isinstance(geom_b64_str, str): self.restoreGeometry(QByteArray.fromBase64(geom_b64_str.encode()))
        if isinstance(state_b64_str, str): self.restoreState(QByteArray.fromBase64(state_b64_str.encode()))

        self.error_logger.log_info("[CONFIG] 配置已加载并应用到UI。")
        self.update_all_parse_panels_plot_targets()

    def _gather_current_configuration(self) -> Dict[str, Any]:
        self.update_current_serial_frame_configs_from_ui()
        dynamic_panels_list = []
        for panel_id, panel_instance in self.dynamic_panel_instances.items():
            panel_type = self.plugin_manager.get_panel_type_from_instance(panel_instance)
            dock_widget = self.dynamic_panel_docks.get(panel_id)
            if panel_type and dock_widget:
                dynamic_panels_list.append(
                    {"panel_type_name": panel_type, "panel_id": panel_id, "dock_name": dock_widget.windowTitle(),
                     "config": panel_instance.get_config()})

        config_data = {
            "serial_port": vars(self.current_serial_config), "frame_definition": vars(self.current_frame_config),
            "checksum_mode": self.active_checksum_mode.name, "ui_theme_info": self.theme_manager.current_theme_info,
            "custom_log_panel": self.custom_log_panel_widget.get_config() if self.custom_log_panel_widget else {},
            "basic_comm_panel": self.basic_comm_panel_widget.get_config() if self.basic_comm_panel_widget else {},
            "scripting_panel": self.scripting_panel_widget.get_config() if self.scripting_panel_widget else {},
            "dynamic_panels": dynamic_panels_list,
            "next_dynamic_panel_id": self._next_dynamic_panel_id,
            "next_global_receive_container_id": self._next_global_receive_container_id,
            "enabled_plugins": list(self.enabled_plugin_module_names)
        }
        return config_data

    @Slot()
    def open_plugin_manager_dialog(self):
        dialog = PluginManagementDialog(self.plugin_manager, self, self)
        dialog.plugin_status_changed_signal.connect(self._handle_plugin_status_change_from_dialog)
        dialog.exec()

    @Slot(str, str)
    def _handle_plugin_status_change_from_dialog(self, module_name: str, new_status: str):
        self.error_logger.log_info(f"插件管理器请求更新模块 '{module_name}' 状态为 '{new_status}'。", "PLUGIN_MGMT")
        if new_status in ["enabled", "disabled", "session_blocked", "unblocked_needs_scan"]:
            QMessageBox.information(self, "插件状态变更",
                                    f"插件模块 '{module_name}' 的状态已更新。\n"
                                    "将执行插件重载以应用更改。活动的面板实例可能会被关闭和尝试恢复。")
            self.reload_all_plugins_action(preserve_configs=True)
        self._update_add_panel_menu()

    def update_plugin_enabled_status(self, module_name: str, enable: bool):
        if enable:
            self.enabled_plugin_module_names.add(module_name)
            if module_name in self.plugin_manager.session_blocklisted_modules:
                self.plugin_manager.unblock_module_for_session(module_name)
            self.error_logger.log_info(f"模块 '{module_name}' 已标记为启用。", "PLUGIN_MGMT")
        else:
            self.enabled_plugin_module_names.discard(module_name)
            self.error_logger.log_info(f"模块 '{module_name}' 已标记为禁用。", "PLUGIN_MGMT")
            self._process_module_disable_or_block(module_name)

        self.plugin_manager.update_enabled_plugins(self.enabled_plugin_module_names)
        # Persist the change to enabled_plugins list in the main config
        current_app_config = self.config_manager.load_config()  # Load current full config
        if not current_app_config: current_app_config = {}  # Handle case where config doesn't exist
        current_app_config["enabled_plugins"] = list(self.enabled_plugin_module_names)
        self.config_manager.save_config(current_app_config)  # Save updated full config

    def session_block_plugin_module(self, module_name: str):
        self.error_logger.log_info(f"请求会话级阻止模块: {module_name}", "PLUGIN_MGMT")
        self._process_module_disable_or_block(module_name)
        self.plugin_manager.block_module_for_session(module_name)
        # Update enabled_plugins in config as blocking also implies disabling for persistence
        if module_name in self.enabled_plugin_module_names:
            self.enabled_plugin_module_names.discard(module_name)
            self.plugin_manager.update_enabled_plugins(self.enabled_plugin_module_names)
            current_app_config = self.config_manager.load_config()
            if not current_app_config: current_app_config = {}
            current_app_config["enabled_plugins"] = list(self.enabled_plugin_module_names)
            self.config_manager.save_config(current_app_config)

    def _process_module_disable_or_block(self, module_name: str):
        panel_ids_to_remove = []
        for panel_id, panel_instance in list(self.dynamic_panel_instances.items()):
            instance_panel_type = self.plugin_manager.get_panel_type_from_instance(panel_instance)
            if instance_panel_type:
                instance_module_name = self.plugin_manager.get_module_name_for_panel_type(instance_panel_type)
                if instance_module_name == module_name:
                    panel_ids_to_remove.append(panel_id)

        if panel_ids_to_remove:
            self.error_logger.log_info(f"正在关闭模块 {module_name} 的 {len(panel_ids_to_remove)} 个活动面板实例...",
                                       "PLUGIN_MGMT")
            for panel_id in panel_ids_to_remove:
                self.remove_dynamic_panel(panel_id)

        types_to_unregister = [
            pt_name for pt_name, (_, _, mod_name) in self.plugin_manager.registered_panel_types.items()
            if mod_name == module_name
        ]
        for pt_name in types_to_unregister:
            self.plugin_manager.unregister_panel_type(pt_name)

        self._update_add_panel_menu()

    @Slot()
    def reload_all_plugins_action(self, preserve_configs: bool = True):
        self.error_logger.log_info("开始插件热重载流程...")

        if preserve_configs:
            self.plugin_manager.store_active_panel_configs(self.dynamic_panel_instances)

        active_panel_ids = list(self.dynamic_panel_instances.keys())
        if active_panel_ids:
            self.error_logger.log_info(f"将要移除 {len(active_panel_ids)} 个活动面板实例...")
            for panel_id in active_panel_ids:
                self.remove_dynamic_panel(panel_id)

        if self.dynamic_panel_instances or self.dynamic_panel_docks:
            self.error_logger.log_warning(
                f"热重载后仍有残留面板实例或停靠窗口! Instances: {len(self.dynamic_panel_instances)}, Docks: {len(self.dynamic_panel_docks)}")
            self.dynamic_panel_instances.clear()
            self.dynamic_panel_docks.clear()

        self.plugin_manager.update_enabled_plugins(self.enabled_plugin_module_names)

        self.error_logger.log_info("正在重新扫描和加载插件模块...")
        reloaded_panel_type_names = self.plugin_manager.discover_plugins(
            "panel_plugins",
            reload_modules=True,
            load_only_enabled=True
        )
        self.error_logger.log_info(
            f"插件模块扫描/重载完毕。活动类型: {list(self.plugin_manager.get_creatable_panel_types().keys())}")

        self._update_add_panel_menu()
        self.error_logger.log_info("“添加面板”菜单已更新。")

        restored_count = 0
        if preserve_configs:
            self.error_logger.log_info("正在尝试恢复之前活动的面板...")
            for panel_type_name_to_restore in self.plugin_manager.get_creatable_panel_types().keys():
                stored_configs = self.plugin_manager.get_stored_configs_for_reload(panel_type_name_to_restore)
                for panel_data in stored_configs:
                    restored_panel = self.add_dynamic_panel_action(
                        panel_type_name=panel_type_name_to_restore,
                        initial_config=panel_data.get("config"),
                        panel_id_override=panel_data.get("panel_id"),
                        dock_name_override=panel_data.get("dock_name"),
                        from_config_load=True
                    )
                    if restored_panel: restored_count += 1
            self.plugin_manager.clear_stored_configs()

        self.error_logger.log_info(f"插件热重载流程完毕。成功恢复 {restored_count} 个面板实例。")
        sender_obj = self.sender()
        if not isinstance(sender_obj, QDialog) or (
                isinstance(sender_obj, QDialog) and sender_obj.windowTitle() != "插件管理器"):
            QMessageBox.information(self, "插件重载", f"插件已重新加载。\n成功恢复 {restored_count} 个面板实例。")

    def _setup_application_icon(self, icon_filename: str):
        try:
            base_path = Path(sys._MEIPASS) if getattr(sys, 'frozen', False) and hasattr(sys, '_MEIPASS') else Path(
                __file__).resolve().parent
            icon_path = base_path / icon_filename
            if icon_path.exists():
                self.setWindowIcon(QIcon(str(icon_path)))
            else:
                self.error_logger.log_warning(f"应用程序图标文件未找到: {icon_path}")
        except Exception as e:
            self.error_logger.log_error(f"设置应用程序图标时出错: {e}", "APPLICATION_ICON_SETUP")

    @Slot(str)
    def add_dynamic_panel_action(self, panel_type_name: str, initial_config: Optional[Dict[str, Any]] = None,
                                 panel_id_override: Optional[int] = None, dock_name_override: Optional[str] = None,
                                 from_config_load: bool = False) -> Optional[PanelInterface]:
        panel_id_to_use = panel_id_override if panel_id_override is not None else self._next_dynamic_panel_id
        panel_widget = self.plugin_manager.create_panel_instance(panel_type_name, panel_id_to_use, initial_config)
        if not panel_widget: self.error_logger.log_error(f"创建面板实例失败: {panel_type_name}",
                                                         "UI_ACTION"); return None
        actual_dock_title = dock_name_override
        if not actual_dock_title:
            if not from_config_load:
                default_title_from_panel = panel_widget.get_initial_dock_title()
                text, ok = QInputDialog.getText(self, f"新{panel_widget.PANEL_DISPLAY_NAME}", "面板显示名称:",
                                                QLineEdit.EchoMode.Normal, default_title_from_panel)
                if not ok or not text.strip(): self.error_logger.log_info(
                    f"[UI_ACTION] 用户取消添加新面板 '{panel_type_name}'."); return None
                actual_dock_title = text.strip()
            else:
                actual_dock_title = panel_widget.get_initial_dock_title()
        dw_panel = QDockWidget(actual_dock_title, self)
        dw_panel.setObjectName(f"{panel_type_name}_Dock_{panel_id_to_use}")
        dw_panel.setWidget(panel_widget)
        dw_panel.installEventFilter(self)
        panel_widget.dock_title_changed.connect(dw_panel.setWindowTitle)
        all_current_dynamic_docks = list(self.dynamic_panel_docks.values())
        target_tab_dock = None
        if all_current_dynamic_docks:
            target_tab_dock = all_current_dynamic_docks[-1]
        elif self.dw_scripting_panel:
            target_tab_dock = self.dw_scripting_panel
        if target_tab_dock:
            self.tabifyDockWidget(target_tab_dock, dw_panel)
        else:
            self.addDockWidget(Qt.DockWidgetArea.RightDockWidgetArea, dw_panel)
        self.dynamic_panel_instances[panel_id_to_use] = panel_widget
        self.dynamic_panel_docks[panel_id_to_use] = dw_panel
        if panel_id_override is None:
            self._next_dynamic_panel_id += 1
        elif panel_id_to_use >= self._next_dynamic_panel_id:
            self._next_dynamic_panel_id = panel_id_to_use + 1
        if hasattr(self, 'view_menu'): self.view_menu.addAction(dw_panel.toggleViewAction())
        panel_widget.on_panel_added()
        dw_panel.show()
        if isinstance(panel_widget, AdaptedParsePanelWidget): panel_widget.update_children_plot_targets()
        if isinstance(panel_widget, AdaptedPlotWidgetPanel): self.update_all_parse_panels_plot_targets()
        if self.error_logger and not from_config_load: self.error_logger.log_info(
            f"[UI_ACTION] 已添加动态面板: 类型='{panel_type_name}', ID={panel_id_to_use}, 名称='{actual_dock_title}'")
        return panel_widget

    def remove_dynamic_panel(self, panel_id_to_remove: int):
        panel_widget = self.dynamic_panel_instances.pop(panel_id_to_remove, None)
        dock_widget = self.dynamic_panel_docks.pop(panel_id_to_remove, None)
        if panel_widget: panel_widget.on_panel_removed(); panel_widget.deleteLater()
        if dock_widget:
            if hasattr(self, 'view_menu'): view_action = dock_widget.toggleViewAction();
            if view_action: self.view_menu.removeAction(view_action)
            self.removeDockWidget(dock_widget)
            dock_widget.deleteLater()
            self.error_logger.log_info(
                f"[UI_ACTION] 已移除动态面板 ID: {panel_id_to_remove}, 名称: '{dock_widget.windowTitle()}'")
        self.update_all_parse_panels_plot_targets()
        if PYQTGRAPH_AVAILABLE and isinstance(panel_widget,
                                              AdaptedPlotWidgetPanel): self.plot_target_removed_signal.emit(
            panel_id_to_remove)

    def eventFilter(self, watched_object: QObject, event: QEvent) -> bool:
        if event.type() == QEvent.Type.Close and isinstance(watched_object, QDockWidget):
            panel_id_to_remove = None
            for pid, dock in self.dynamic_panel_docks.items():
                if dock == watched_object:
                    reply = QMessageBox.question(self, "关闭/卸载面板确认",
                                                 f"您确定要关闭并卸载面板 '{dock.windowTitle()}' 吗？\n此操作将移除该面板实例，并且在下次保存配置前不会自动加载。",
                                                 QMessageBox.StandardButton.Yes | QMessageBox.StandardButton.No,
                                                 QMessageBox.StandardButton.No)
                    if reply == QMessageBox.StandardButton.Yes:
                        panel_id_to_remove = pid
                    else:
                        event.ignore(); return True
                    break
            if panel_id_to_remove is not None: self.remove_dynamic_panel(
                panel_id_to_remove); event.accept(); return True
        return super().eventFilter(watched_object, event)

    @Slot()
    def load_configuration_action_dialog(self):
        file_path, _ = QFileDialog.getOpenFileName(self, "加载配置文件", "", "JSON 文件 (*.json);;所有文件 (*)")
        if file_path:
            # Clear existing dynamic panels before loading new config
            for panel_id in list(self.dynamic_panel_instances.keys()):  # Iterate over a copy of keys
                self.remove_dynamic_panel(panel_id)

            # Reset panel ID counters before loading
            self._next_dynamic_panel_id = 1
            self._next_global_receive_container_id = 1
            self.plugin_manager.session_blocklisted_modules.clear()  # Clear session blocklist on full config load

            temp_loader = ConfigManager(filename=file_path, error_logger=self.error_logger)
            loaded_cfg = temp_loader.load_config()
            if loaded_cfg:
                self.current_serial_config = SerialPortConfig(**loaded_cfg.get("serial_port", {}))
                self.current_frame_config = FrameConfig(**loaded_cfg.get("frame_definition", {}))
                checksum_mode_name = loaded_cfg.get("checksum_mode", Constants.DEFAULT_CHECKSUM_MODE.name)
                try:
                    self.active_checksum_mode = ChecksumMode[checksum_mode_name]
                except KeyError:
                    self.active_checksum_mode = Constants.DEFAULT_CHECKSUM_MODE
                if self.custom_log_panel_widget: self.custom_log_panel_widget.apply_config(
                    loaded_cfg.get("custom_log_panel", {}))
                if self.basic_comm_panel_widget: self.basic_comm_panel_widget.apply_config(
                    loaded_cfg.get("basic_comm_panel", {}))
                if self.scripting_panel_widget: self.scripting_panel_widget.apply_config(
                    loaded_cfg.get("scripting_panel", {}))
                loaded_theme_info = loaded_cfg.get("ui_theme_info", {"type": "internal", "name": "light", "path": None})
                if loaded_theme_info["type"] == "internal" and loaded_theme_info.get("name"):
                    self.theme_manager.apply_theme(loaded_theme_info["name"])
                elif loaded_theme_info["type"] == "external" and loaded_theme_info.get("path"):
                    self.theme_manager.apply_external_qss(loaded_theme_info["path"])

                self.enabled_plugin_module_names = set(loaded_cfg.get("enabled_plugins", []))
                self.plugin_manager.update_enabled_plugins(self.enabled_plugin_module_names)
                # Re-discover based on the *newly loaded* enabled list
                # Do not reload modules here, just discover based on new enabled list after clearing old registrations
                self.plugin_manager.clear_all_registered_types()  # Clear old types
                self._register_core_panels()  # Re-register core panels
                self.plugin_manager.discover_plugins("panel_plugins", reload_modules=False, load_only_enabled=True)
                self._update_add_panel_menu()

                dynamic_panels_config = loaded_cfg.get("dynamic_panels", [])
                highest_panel_id = 0
                for panel_cfg_item in dynamic_panels_config:
                    panel_type = panel_cfg_item.get("panel_type_name")
                    panel_id = panel_cfg_item.get("panel_id")
                    dock_name = panel_cfg_item.get("dock_name")
                    specific_config = panel_cfg_item.get("config", {})

                    # Check if the panel type is actually available (registered) after discovery
                    if panel_type in self.plugin_manager.get_creatable_panel_types():
                        self.add_dynamic_panel_action(panel_type_name=panel_type, initial_config=specific_config,
                                                      panel_id_override=panel_id, dock_name_override=dock_name,
                                                      from_config_load=True)
                        if panel_id > highest_panel_id: highest_panel_id = panel_id
                    else:
                        self.error_logger.log_warning(
                            f"[CONFIG_LOAD] 面板类型 '{panel_type}' 在配置中，但在当前已启用/可用的插件中未找到，跳过加载。")

                self._next_dynamic_panel_id = loaded_cfg.get("next_dynamic_panel_id", highest_panel_id + 1)
                self._next_global_receive_container_id = loaded_cfg.get("next_global_receive_container_id", 1)
                if self.serial_config_panel_widget: self.serial_config_panel_widget.update_ui_from_main_configs(
                    self.current_serial_config, self.current_frame_config, self.active_checksum_mode)
                self.update_all_parse_panels_plot_targets()
                self.config_manager.config_file = Path(file_path)
                QMessageBox.information(self, "配置加载", f"配置已从 '{file_path}' 加载。")
            else:
                QMessageBox.warning(self, "配置加载", f"无法从 '{file_path}' 加载有效配置，或文件为空/默认。")

    @Slot()
    def save_configuration_action_dialog(self):
        current_config_path = str(self.config_manager.config_file)
        file_path, _ = QFileDialog.getSaveFileName(self, "保存配置文件", current_config_path,
                                                   "JSON 文件 (*.json);;所有文件 (*)")
        if file_path:
            config_to_save = self._gather_current_configuration()
            temp_saver = ConfigManager(filename=file_path, error_logger=self.error_logger)
            temp_saver.save_config(config_to_save)
            self.config_manager.config_file = Path(file_path)
            QMessageBox.information(self, "配置保存", f"配置已保存到 {file_path}。")

    @Slot(bool)
    def toggle_connection_action_handler(self, connect_request: bool):
        if connect_request:
            if not self.serial_manager.is_connected:
                self.update_current_serial_frame_configs_from_ui()
                if not self.current_serial_config.port_name or self.current_serial_config.port_name == "无可用端口": QMessageBox.warning(
                    self, "连接错误", "未选择有效的串口。");
                if self.serial_config_panel_widget and hasattr(self.serial_config_panel_widget,
                                                               'connect_button'): self.serial_config_panel_widget.connect_button.setChecked(
                    False); return
                self.serial_manager.connect_port(self.current_serial_config)
                if self.serial_manager.is_connected: self.frame_parser.clear_buffer(); self._parsed_frame_count = 0
        else:
            if self.serial_manager.is_connected: self.serial_manager.disconnect_port()

    @Slot()
    def populate_serial_ports_ui(self) -> None:
        available_ports = self.serial_manager.get_available_ports()
        if self.serial_config_panel_widget: current_port = self.current_serial_config.port_name if self.current_serial_config else None; self.serial_config_panel_widget.update_port_combo_display(
            available_ports, current_port)
        self.update_fixed_panels_connection_status(self.serial_manager.is_connected)

    @Slot(bool, str)
    def on_serial_connection_status_changed(self, is_connected: bool, message: str):
        self.update_fixed_panels_connection_status(is_connected)
        self.status_bar_label.setText(message)
        if not is_connected and "资源错误" in message: QMessageBox.critical(self, "串口错误", message)

    def update_fixed_panels_connection_status(self, connected: bool):
        if self.serial_config_panel_widget: self.serial_config_panel_widget.set_connection_status_display(connected)
        if self.basic_comm_panel_widget: self.basic_comm_panel_widget.set_send_enabled(connected)
        for panel_instance in self.dynamic_panel_instances.values():
            if isinstance(panel_instance, AdaptedSendPanelWidget): panel_instance.update_send_button_state(connected)
        if not connected and self.serial_config_panel_widget:
            if hasattr(self.serial_config_panel_widget, 'port_combo') and (
                    not self.serial_config_panel_widget.port_combo.count() or self.serial_config_panel_widget.port_combo.currentText() == "无可用端口"): self.status_bar_label.setText(
                "无可用串口")

    @Slot(QByteArray)
    def on_serial_data_received(self, data: QByteArray):
        if self.basic_comm_panel_widget: self._append_to_basic_receive_text_edit(data, source="RX")
        if hasattr(self, 'data_recorder'): self.data_recorder.record_raw_frame(datetime.now(), data.data(), "RX")
        self.frame_parser.append_data(data)
        self.update_current_serial_frame_configs_from_ui()
        self.frame_parser.try_parse_frames(self.current_frame_config, self.active_checksum_mode)

    @Slot(str, QByteArray)
    def on_frame_successfully_parsed(self, func_id_hex: str, data_payload_ba: QByteArray):
        self._parsed_frame_count += 1
        hex_payload_str = data_payload_ba.toHex(' ').data().decode('ascii').upper()
        self.append_to_custom_protocol_log_formatted(datetime.now(), "RX Parsed",
                                                     f"FID:{func_id_hex} Payload:{hex_payload_str}", True)
        msg = f"成功解析帧: #{self._parsed_frame_count}, FID: {func_id_hex.upper()}"
        self.status_bar_label.setText(msg)
        if self.error_logger: self.error_logger.log_info(f"{msg} Payload len: {data_payload_ba.size()}")
        if hasattr(self, 'protocol_analyzer'): self.protocol_analyzer.analyze_frame(data_payload_ba, 'rx')
        dispatched_to_a_panel = False
        for panel_instance in self.dynamic_panel_instances.values():
            if isinstance(panel_instance, AdaptedParsePanelWidget):
                if func_id_hex.upper() == panel_instance.get_target_func_id().upper(): panel_instance.dispatch_data(
                    data_payload_ba); dispatched_to_a_panel = True
        if not dispatched_to_a_panel and self.error_logger: self.error_logger.log_debug(
            f"[FRAME_PARSER] Frame FID {func_id_hex} no target parse panel.")
        if hasattr(self, 'data_processor'): self.data_processor.add_data(func_id_hex, QByteArray(data_payload_ba))

    @Slot(str, QByteArray)
    def on_frame_checksum_error(self, error_message: str, faulty_frame: QByteArray):
        self.status_bar_label.setText("校验和错误!")
        hex_frame_str = faulty_frame.toHex(' ').data().decode('ascii').upper()
        self.append_to_custom_protocol_log_formatted(datetime.now(), "RX Error",
                                                     f"ChecksumError: {error_message} Frame: {hex_frame_str}", True)
        if hasattr(self, 'protocol_analyzer'): self.protocol_analyzer.analyze_frame(faulty_frame, 'rx', is_error=True)

    @Slot(str, QByteArray)
    def on_frame_general_parse_error(self, error_message: str, buffer_state: QByteArray):
        self.status_bar_label.setText(f"协议解析错误: {error_message}")

    @Slot(str)
    def on_serial_manager_error(self, error_message: str):
        self.status_bar_label.setText(error_message); QMessageBox.warning(self, "串口通讯警告", error_message)

    def get_next_global_receive_container_id(self) -> int:
        current_id = self._next_global_receive_container_id; self._next_global_receive_container_id += 1; return current_id

    def update_current_serial_frame_configs_from_ui(self):
        if not self.serial_config_panel_widget: return
        self.current_serial_config = self.serial_config_panel_widget.get_serial_config_from_ui()
        self.current_frame_config = self.serial_config_panel_widget.get_frame_config_from_ui()
        self.active_checksum_mode = self.serial_config_panel_widget.get_checksum_mode_from_ui()

    def _append_to_basic_receive_text_edit(self, data: QByteArray, source: str = "RX"):
        if not self.basic_comm_panel_widget or not self.basic_comm_panel_widget.receive_text_edit: return
        final_log_string = ""
        if self.basic_comm_panel_widget.recv_timestamp_checkbox_is_checked(): final_log_string += datetime.now().strftime(
            "[%H:%M:%S.%f")[:-3] + "] "
        final_log_string += f"{source}: "
        if self.basic_comm_panel_widget.recv_hex_checkbox_is_checked():
            final_log_string += data.toHex(' ').data().decode('ascii', errors='ignore').upper()
        else:
            try:
                final_log_string += data.data().decode('utf-8')
            except UnicodeDecodeError:
                try:
                    final_log_string += data.data().decode('gbk', errors='replace')
                except UnicodeDecodeError:
                    final_log_string += data.data().decode('latin-1', errors='replace')
        if not final_log_string.endswith('\n'): final_log_string += '\n'
        self.basic_comm_panel_widget.append_receive_text(final_log_string)

    def append_to_custom_protocol_log_formatted(self, timestamp: datetime, source: str, content: str,
                                                is_content_hex: bool):
        if not self.custom_log_panel_widget: return; final_log_string = ""
        if self.custom_log_panel_widget.timestamp_checkbox_is_checked(): final_log_string += timestamp.strftime(
            "[%H:%M:%S.%f")[:-3] + "] "
        final_log_string += f"{source}: "
        if self.custom_log_panel_widget.hex_checkbox_is_checked():
            if not is_content_hex:
                try:
                    final_log_string += QByteArray(content.encode('latin-1')).toHex(' ').data().decode().upper()
                except Exception:
                    final_log_string += content
            else:
                final_log_string += content
        else:
            if is_content_hex:
                final_log_string += content
            else:
                final_log_string += content
        if not final_log_string.endswith('\n'): final_log_string += '\n'
        self.custom_log_panel_widget.append_log(final_log_string)

    def assemble_custom_frame_from_send_panel_data(self, panel_target_func_id_str: str,
                                                   panel_send_data_containers: List[SendDataContainerWidget]) -> \
    Optional[QByteArray]:
        self.update_current_serial_frame_configs_from_ui()
        cfg = self.current_frame_config
        try:
            head_ba = QByteArray.fromHex(cfg.head.encode('ascii'))
            saddr_ba = QByteArray.fromHex(cfg.s_addr.encode('ascii')) 
            daddr_ba = QByteArray.fromHex(cfg.d_addr.encode('ascii'))
            id_ba = QByteArray.fromHex(panel_target_func_id_str.encode('ascii'))
        except ValueError as e:
            msg = f"帧头/地址/面板功能码({panel_target_func_id_str}) Hex格式错误: {e}"
            self.status_bar_label.setText(msg)
            if self.error_logger: 
                self.error_logger.log_warning(msg)
            return None
        if not (head_ba.size() == 1 and saddr_ba.size() == 1 and daddr_ba.size() == 1 and id_ba.size() == 1):
            msg = "帧头/地址/面板功能码 Hex长度必须为1字节 (2个Hex字符)"; self.status_bar_label.setText(msg)
        if self.error_logger:
            self.error_logger.log_warning(msg)
            return None
        data_content_ba = QByteArray()
        for scw_widget in panel_send_data_containers:
            item_bytes = scw_widget.get_bytes()
            if item_bytes is None: msg = f"发送面板(ID:{panel_target_func_id_str}) 项 '{scw_widget.name_edit.text()}' 数值错误"; self.status_bar_label.setText(
                msg);
            if self.error_logger: self.error_logger.log_warning(msg); return None
            data_content_ba.append(item_bytes)
        len_val = data_content_ba.size()
        len_ba = QByteArray(struct.pack('<H', len_val))
        frame_part_for_checksum = QByteArray()
        frame_part_for_checksum.append(head_ba)
        frame_part_for_checksum.append(saddr_ba)
        frame_part_for_checksum.append(daddr_ba)
        frame_part_for_checksum.append(id_ba)
        frame_part_for_checksum.append(len_ba)
        frame_part_for_checksum.append(data_content_ba)
        checksum_bytes_to_append = QByteArray()
        active_mode = self.active_checksum_mode
        sum_check_text, add_check_text = "", ""
        if active_mode == ChecksumMode.CRC16_CCITT_FALSE:
            crc_val = calculate_frame_crc16(frame_part_for_checksum)
            checksum_bytes_to_append.append(struct.pack('>H', crc_val))
            sum_check_text = f"0x{crc_val:04X}"
        else:
            sc_val, ac_val = calculate_original_checksums_python(frame_part_for_checksum)
            checksum_bytes_to_append.append(bytes([sc_val]))
            checksum_bytes_to_append.append(bytes([ac_val]))
            sum_check_text = f"0x{sc_val:02X}"
            add_check_text = f"0x{ac_val:02X}"
        if self.serial_config_panel_widget:
            self.serial_config_panel_widget.update_checksum_display(sum_check_text, add_check_text)
        final_frame = QByteArray(frame_part_for_checksum)
        final_frame.append(checksum_bytes_to_append)
        return final_frame

    def get_available_plot_targets(self) -> Dict[int, str]:
        targets = {}
        if not PYQTGRAPH_AVAILABLE: return targets
        for panel_id, panel_instance in self.dynamic_panel_instances.items():
            if isinstance(panel_instance, AdaptedPlotWidgetPanel): targets[panel_id] = panel_instance.plot_name
        return targets

    def update_all_parse_panels_plot_targets(self):
        if not PYQTGRAPH_AVAILABLE: return
        for panel_instance in self.dynamic_panel_instances.values():
            if isinstance(panel_instance, AdaptedParsePanelWidget): panel_instance.update_children_plot_targets()

    @Slot(int, str)
    def notify_plot_target_renamed(self, plot_panel_id: int, new_plot_name: str):
        if self.error_logger: self.error_logger.log_info(
            f"Plot panel {plot_panel_id} renamed to '{new_plot_name}'. Updating parse panels.")
        self.update_all_parse_panels_plot_targets()

    @Slot(int)
    def notify_plot_target_removed(self, plot_panel_id: int):
        if self.error_logger: self.error_logger.log_info(f"Plot panel {plot_panel_id} removed. Updating parse panels.")
        self.update_all_parse_panels_plot_targets()

    def clear_plot_curves_for_container(self, receive_container_id: int):
        if not PYQTGRAPH_AVAILABLE: return
        for plot_panel in self.dynamic_panel_instances.values():
            if isinstance(plot_panel, AdaptedPlotWidgetPanel): plot_panel.remove_curve_for_container(
                receive_container_id)

    @Slot(int, int)
    def handle_recv_container_plot_target_change(self, container_id: int, target_plot_id: int) -> None:
        if self.error_logger: self.error_logger.log_info(
            f"接收容器 {container_id} 的绘图目标已更改为 Plot Panel ID: {target_plot_id}")

    @Slot()
    def clear_all_plot_panels_action(self):
        if not PYQTGRAPH_AVAILABLE: return
        for panel_instance in self.dynamic_panel_instances.values():
            if isinstance(panel_instance, AdaptedPlotWidgetPanel): panel_instance.clear_plot()
        if self.error_logger: self.error_logger.log_info("所有波形图面板已清空。")

    @Slot(str)
    def apply_theme_action(self, theme_name: str):
        self.theme_manager.apply_theme(theme_name)
        for panel in self.dynamic_panel_instances.values(): panel.update_theme()

    @Slot()
    def load_external_qss_file_action(self):
        file_path, _ = QFileDialog.getOpenFileName(self, "选择QSS样式文件", "", "QSS 文件 (*.qss);;所有文件 (*)")
        if file_path: self.theme_manager.apply_external_qss(file_path);
        for panel in self.dynamic_panel_instances.values(): panel.update_theme()

    @Slot()
    def export_parsed_data_action(self):
        if not self.data_recorder.historical_data: QMessageBox.information(self, "导出数据",
                                                                           "没有可导出的已解析数据。"); return
        path, _ = QFileDialog.getSaveFileName(self, "保存已解析数据", "", "CSV 文件 (*.csv)")
        if path:
            if self.data_recorder.export_parsed_data_to_csv(path):
                QMessageBox.information(self, "导出成功", f"数据已成功导出到:\n{path}")
            else:
                QMessageBox.warning(self, "导出失败", "导出已解析数据失败，请查看日志。")

    @Slot()
    def save_raw_recorded_data_action(self):
        if not self.data_recorder.recorded_raw_data: QMessageBox.information(self, "保存原始数据",
                                                                             "没有已录制的原始数据。"); return
        path, _ = QFileDialog.getSaveFileName(self, "保存原始录制数据", "",
                                              "JSON Log 文件 (*.jsonl *.json);;所有文件 (*)")
        if path: self.data_recorder.save_raw_to_file(path); QMessageBox.information(self, "保存成功",
                                                                                    f"原始录制数据已保存到:\n{path}")

    @Slot(bool)
    def toggle_raw_data_recording_action(self, checked: bool):
        if checked:
            self.data_recorder.start_raw_recording()
            self.start_raw_record_action.setText("停止录制")
            self.status_bar_label.setText("录制中...")
        else:
            self.data_recorder.stop_raw_recording()
            self.start_raw_record_action.setText("开始录制")
            self.status_bar_label.setText("录制停止。")
            if self.data_recorder.recorded_raw_data:
                if QMessageBox.question(self, "保存数据", "保存已录制的原始数据?",
                                        QMessageBox.StandardButton.Yes | QMessageBox.StandardButton.No,
                                        QMessageBox.StandardButton.Yes) == QMessageBox.StandardButton.Yes:
                    self.save_raw_recorded_data_action()

    @Slot()
    def show_statistics_action(self):
        stats = self.protocol_analyzer.get_statistics()
        stats_str_parts = [f"接收总帧数: {stats['total_frames_rx']}", f"发送总帧数: {stats['total_frames_tx']}",
                           f"错误帧数: {stats['error_frames_rx']}", f"接收速率: {stats['data_rate_rx_bps']:.2f} bps",
                           f"总接收字节: {stats['rx_byte_count']} B"]
        QMessageBox.information(self, "协议统计信息", "\n".join(stats_str_parts))

    @Slot(str)
    def _handle_script_execution_request(self, script_text: str):
        if not self.scripting_panel_widget: return
        if not self.script_engine:
            if self.error_logger: self.error_logger.log_error("Script engine not initialized!", "SCRIPTING")
            self.scripting_panel_widget.display_script_result("错误: 脚本引擎未初始化。")
            return
        result = self.script_engine.execute(script_text, mode='exec')
        output_display = []
        if result.get("output"): output_display.append("脚本输出:\n" + result["output"])
        if result.get("error_message"):
            output_display.append("错误:\n" + result["error_message"])
        elif not result.get("success"):
            output_display.append("脚本执行失败，未返回特定错误。")
        if not output_display: output_display.append("脚本执行完毕，无明确输出。")
        self.scripting_panel_widget.display_script_result("\n\n".join(output_display).strip())
        if self.error_logger: self.error_logger.log_info(
            f"脚本执行完毕. 成功: {result['success']}. 时间: {result.get('execution_time_seconds', 0):.4f}s")

    def send_serial_data_from_script_hex(self, hex_string: str) -> bool:
        if not self.serial_manager.is_connected: self.error_logger.log_warning(
            "[SCRIPT_SEND] Serial port not connected. Cannot send hex data.", "SCRIPTING"); return False
        try:
            data_to_write = QByteArray.fromHex(hex_string.encode('ascii'))
            bytes_written = self.serial_manager.write_data(data_to_write)
            success = bytes_written == data_to_write.size()
            if success:
                self.error_logger.log_info(f"[SCRIPT_SEND_HEX] Sent {bytes_written} bytes: {hex_string}",
                                           "SCRIPTING")
                self._append_to_basic_receive_text_edit(data_to_write,source="TX (ScriptHex)")
                self.data_recorder.record_raw_frame(
                    datetime.now(), data_to_write.data(), "TX (ScriptHex)")
            else:
                self.error_logger.log_warning(
                    f"[SCRIPT_SEND_HEX] Partial write. Expected {data_to_write.size()}, wrote {bytes_written}",
                    "SCRIPTING")
            return success
        except Exception as e:
            self.error_logger.log_error(f"[SCRIPT_SEND_HEX] Error sending hex data '{hex_string}': {e}",
                                        "SCRIPTING"); return False

    def send_serial_data_from_script_text(self, text_string: str, encoding: str = 'utf-8') -> bool:
        if not self.serial_manager.is_connected: self.error_logger.log_warning(
            "[SCRIPT_SEND] Serial port not connected. Cannot send text data.", "SCRIPTING"); return False
        try:
            data_to_write = QByteArray(text_string.encode(encoding, errors='replace'))
            bytes_written = self.serial_manager.write_data(data_to_write)
            success = bytes_written == data_to_write.size()
            if success:
                self.error_logger.log_info(
                    f"[SCRIPT_SEND_TEXT] Sent {bytes_written} bytes (encoding: {encoding}): {text_string[:50]}...",
                    "SCRIPTING")
                self._append_to_basic_receive_text_edit(data_to_write,source="TX (ScriptTxt)")

                self.data_recorder.record_raw_frame(
                    datetime.now(), data_to_write.data(), f"TX (ScriptTxt {encoding})")
            else:
                self.error_logger.log_warning(
                    f"[SCRIPT_SEND_TEXT] Partial write. Expected {data_to_write.size()}, wrote {bytes_written}",
                    "SCRIPTING")
            return success
        except Exception as e:
            self.error_logger.log_error(f"[SCRIPT_SEND_TEXT] Error sending text data '{text_string[:50]}...': {e}",
                                        "SCRIPTING"); return False

    def get_dynamic_panel_instance_by_id(self, panel_id: int) -> Optional[PanelInterface]:
        return self.dynamic_panel_instances.get(panel_id)

    @Slot(str, QByteArray)
    def on_data_processor_processed_data(self, original_func_id: str, processed_payload: QByteArray):
        if self.error_logger: self.error_logger.log_info(
            f"DataProcessor result for FID {original_func_id}: Processed payload size {processed_payload.size()}")

    @Slot(str)
    def on_data_processor_error(self, error_message: str):
        if self.error_logger:
            self.error_logger.log_error(f"DataProcessor Error: {error_message}", "DATA_PROCESSOR")

    @Slot(dict)
    def on_data_processor_stats(self, stats: dict):
        if self.error_logger:
            self.error_logger.log_debug(f"[DATA_PROCESSOR] Stats: {stats}")

    @Slot(str, bool)
    def send_basic_serial_data_action(self, text_to_send: str, is_hex: bool) -> None:
        if not self.serial_manager.is_connected: QMessageBox.warning(self, "警告", "串口未打开。");
        if self.basic_comm_panel_widget: self.basic_comm_panel_widget.append_receive_text("错误: 串口未打开。\n"); return
        if not text_to_send:
            return; data_to_write = QByteArray()
        if is_hex:
            hex_clean = "".join(text_to_send.replace("0x", "").replace("0X", "").split());
            hex_clean = re.sub(r'[\s\-:,]', '', hex_clean.upper())
            if len(hex_clean) % 2 != 0: hex_clean = "0" + hex_clean
            try:
                data_to_write = QByteArray.fromHex(hex_clean.encode('ascii'))
            except ValueError:
                msg = f"Hex发送错误: '{text_to_send}' 包含无效Hex字符."
                QMessageBox.warning(self, "Hex格式错误", msg)
            if self.basic_comm_panel_widget:
                self.basic_comm_panel_widget.append_receive_text(f"错误: {msg}\n")
                return
        else:
            data_to_write.append(text_to_send.encode('utf-8', errors='replace'))
        if data_to_write:
            bytes_written = self.serial_manager.write_data(data_to_write)
            if bytes_written == data_to_write.size():
                display_sent_data = data_to_write.toHex(' ').data().decode('ascii').upper() if is_hex else text_to_send
                if len(display_sent_data) > 60: display_sent_data = display_sent_data[:60] + "..."
                self.status_bar_label.setText(f"基本发送 {bytes_written} 字节: {display_sent_data}")
                if self.error_logger: self.error_logger.log_info(f"基本发送 {bytes_written} 字节")
                self._append_to_basic_receive_text_edit(data_to_write, source="TX (Basic)")
                self.data_recorder.record_raw_frame(datetime.now(), data_to_write.data(), "TX (Basic)")
            else:
                self.status_bar_label.setText(f"基本发送错误: 写入{bytes_written}/{data_to_write.size()}字节")

    def closeEvent(self, event: QCloseEvent) -> None:
        self.error_logger.log_info("关闭应用程序，正在停止后台线程...")
        if hasattr(self, 'data_processor') and self.data_processor.isRunning(): self.data_processor.stop();
        if not self.data_processor.wait(2000): self.error_logger.log_warning(
            "DataProcessor 线程未优雅停止，正在终止。"); self.data_processor.terminate(); self.data_processor.wait()
        if self.serial_manager.is_connected: self.serial_manager.disconnect_port()
        if hasattr(self, 'data_recorder') and self.data_recorder.recording_raw: self.data_recorder.stop_raw_recording()
        config_to_save = self._gather_current_configuration()
        self.config_manager.save_config(config_to_save)
        settings = QSettings("MyCompany", "SerialDebuggerProV2")
        settings.setValue("window_geometry", self.saveGeometry().toBase64().data().decode())
        settings.setValue("window_state", self.saveState().toBase64().data().decode())
        self.error_logger.log_info("配置已自动保存。应用程序退出。")
        event.accept()


if __name__ == '__main__':
    app = QApplication(sys.argv)
    main_win = SerialDebugger()
    main_win.show()
    sys.exit(app.exec())<|MERGE_RESOLUTION|>--- conflicted
+++ resolved
@@ -1,31 +1,24 @@
-# main.py
 import struct
 import sys
 from datetime import datetime
 from pathlib import Path
-from typing import Optional, Dict, List, Any, Set  # Added Set
-import re
-
-from PySide6.QtCore import Slot, QByteArray, Qt, QEvent, QObject, Signal, QSettings
-from PySide6.QtGui import QAction, QTextCursor, QIcon, QIntValidator, QCloseEvent, QFont
+from typing import Optional, Dict, List, Any
+
+from PySide6.QtCore import Slot, QByteArray, Qt, QEvent, QObject, Signal
+from PySide6.QtGui import QAction, QTextCursor, QIcon, QIntValidator
 from PySide6.QtWidgets import (
     QApplication, QMainWindow, QWidget, QVBoxLayout, QHBoxLayout,
     QGridLayout, QLabel, QComboBox, QLineEdit, QPushButton, QTextEdit,
     QCheckBox, QMessageBox, QGroupBox, QScrollArea, QFileDialog,
-    QInputDialog, QDockWidget, QPlainTextEdit,
-    QDialog, QListWidget, QListWidgetItem,  # For Plugin Management Dialog
-    QSizePolicy
+    QInputDialog,
+    QDockWidget
 )
 
-# Core imports from your project structure
-from core.placeholders import DataProcessor, create_script_engine
-
 try:
-    import pyqtgraph as pg  # type: ignore
+    import pyqtgraph as pg
 
     PYQTGRAPH_AVAILABLE = True
 except ImportError:
-    pg = None
     PYQTGRAPH_AVAILABLE = False
     print("警告：pyqtgraph 未安装，波形图功能将不可用。请运行 'pip install pyqtgraph'")
 
@@ -34,169 +27,34 @@
 from utils.logger import ErrorLogger
 from utils.config_manager import ConfigManager
 from ui.theme_manager import ThemeManager
-from ui.widgets import ReceiveDataContainerWidget, SendDataContainerWidget
-
+from ui.widgets import ReceiveDataContainerWidget, SendDataContainerWidget, PlotWidgetContainer
 from core.serial_manager import SerialManager
-from core.protocol_handler import ProtocolAnalyzer, FrameParser, get_data_type_byte_length, calculate_frame_crc16, \
-    calculate_original_checksums_python
+from core.protocol_handler import ProtocolAnalyzer, FrameParser, get_data_type_byte_length, calculate_frame_crc16, calculate_original_checksums_python
 from core.data_recorder import DataRecorder
 
-# Updated Plugin Architecture Imports
-from core.panel_interface import PanelInterface
-from core.plugin_manager import PluginManager  # Assumes plugin_manager_hot_reload_v2 is used
-
-
-<<<<<<< HEAD
-# --- Panel Widget Classes (Ensure these are defined as previously discussed) ----
+
+# Assume ParsePanelWidget and SendPanelWidget classes are defined as in your uploaded file.
+# For brevity, their full code is not repeated here, but they are essential.
+
+# --- Panel Widget Classes (Ensure these are defined as previously discussed) ---
 class ParsePanelWidget(QWidget):  # Placeholder - Use your full class definition
     def __init__(self, panel_id: int, main_window_ref: 'SerialDebugger', initial_config: Optional[Dict] = None,
-=======
-# --- Plugin Management Dialog ---
-class PluginManagementDialog(QDialog):
-    """
-    A dialog for managing plugins: enabling/disabling and session-blocking.
-    """
-    plugin_status_changed_signal = Signal(str, str)  # module_name, new_status
-
-    def __init__(self, plugin_manager_ref: PluginManager, main_window_ref: 'SerialDebugger',
->>>>>>> 8557a47b
                  parent: Optional[QWidget] = None):
         super().__init__(parent)
-        self.plugin_manager = plugin_manager_ref
+        self.panel_id = panel_id
         self.main_window_ref = main_window_ref
-        self.setWindowTitle("插件管理器")
-        self.setMinimumSize(600, 400)
+        self.error_logger = main_window_ref.error_logger
+        self.receive_data_containers: List[ReceiveDataContainerWidget] = []
         self._init_ui()
-        self._populate_plugin_list()
-
-    def _init_ui(self):
-        layout = QVBoxLayout(self)
-
-        self.plugin_list_widget = QListWidget()
-        self.plugin_list_widget.setSizePolicy(QSizePolicy.Policy.Expanding, QSizePolicy.Policy.Expanding)
-        layout.addWidget(self.plugin_list_widget)
-
-        buttons_layout = QHBoxLayout()
-        self.enable_button = QPushButton("启用选中插件")
-        self.enable_button.clicked.connect(lambda: self._change_plugin_status_action("enable"))
-        buttons_layout.addWidget(self.enable_button)
-
-        self.disable_button = QPushButton("禁用选中插件")
-        self.disable_button.clicked.connect(lambda: self._change_plugin_status_action("disable"))
-        buttons_layout.addWidget(self.disable_button)
-
-        self.session_block_button = QPushButton("会话阻止选中插件")
-        self.session_block_button.setToolTip("在当前应用会话中阻止此插件模块被加载，即使它被标记为已启用。")
-        self.session_block_button.clicked.connect(lambda: self._change_plugin_status_action("session_block"))
-        buttons_layout.addWidget(self.session_block_button)
-
-        self.unblock_button = QPushButton("取消会话阻止")
-        self.unblock_button.clicked.connect(lambda: self._change_plugin_status_action("unblock"))
-        buttons_layout.addWidget(self.unblock_button)
-
-        buttons_layout.addStretch()
-        self.refresh_button = QPushButton("刷新列表")
-        self.refresh_button.clicked.connect(self._populate_plugin_list)
-        buttons_layout.addWidget(self.refresh_button)
-
-        self.close_button = QPushButton("关闭")
-        self.close_button.clicked.connect(self.accept)
-        buttons_layout.addWidget(self.close_button)
-
-        layout.addLayout(buttons_layout)
-        self.setLayout(layout)
-
-    def _populate_plugin_list(self):
-        self.plugin_list_widget.clear()
-        discovered_plugins = self.plugin_manager.get_all_discovered_plugin_modules_metadata()
-
-        if not discovered_plugins:
-            self.plugin_list_widget.addItem("未发现任何插件模块。")
-            self.enable_button.setEnabled(False)
-            self.disable_button.setEnabled(False)
-            self.session_block_button.setEnabled(False)
-            self.unblock_button.setEnabled(False)
-            return
-
-        self.enable_button.setEnabled(True)
-        self.disable_button.setEnabled(True)
-        self.session_block_button.setEnabled(True)
-        self.unblock_button.setEnabled(True)
-
-        for plugin_meta in discovered_plugins:
-            module_name = plugin_meta.get("module_name", "未知模块")
-            display_name = plugin_meta.get("display_name", module_name.split('.')[-1])
-            version = plugin_meta.get("version", "N/A")
-            description = plugin_meta.get("description", "无描述。")
-            status = plugin_meta.get("status", "discovered")
-
-            item_text = f"{display_name} (v{version}) - {module_name}\n  状态: {status.upper()}\n  描述: {description}"
-            list_item = QListWidgetItem(item_text)
-            list_item.setData(Qt.ItemDataRole.UserRole, module_name)
-
-            font = list_item.font()
-            if status == "enabled":
-                list_item.setForeground(Qt.GlobalColor.darkGreen)
-            elif status == "disabled":
-                list_item.setForeground(Qt.GlobalColor.darkGray)
-                font.setItalic(True)
-            elif status == "blocklisted (session)":
-                list_item.setForeground(Qt.GlobalColor.red)
-                font.setStrikeOut(True)
-            list_item.setFont(font)
-
-            self.plugin_list_widget.addItem(list_item)
-
-    def _get_selected_module_name(self) -> Optional[str]:
-        current_item = self.plugin_list_widget.currentItem()
-        if current_item:
-            return current_item.data(Qt.ItemDataRole.UserRole)
-        return None
-
-    @Slot()
-    def _change_plugin_status_action(self, action_type: str):
-        module_name = self._get_selected_module_name()
-        if not module_name:
-            QMessageBox.warning(self, "操作插件", "请先从列表中选择一个插件模块。")
-            return
-
-        if action_type == "enable":
-            self.main_window_ref.update_plugin_enabled_status(module_name, True)
-            self.plugin_status_changed_signal.emit(module_name, "enabled")
-        elif action_type == "disable":
-            self.main_window_ref.update_plugin_enabled_status(module_name, False)
-            self.plugin_status_changed_signal.emit(module_name, "disabled")
-        elif action_type == "session_block":
-            self.main_window_ref.session_block_plugin_module(module_name)
-            self.plugin_status_changed_signal.emit(module_name, "session_blocked")
-        elif action_type == "unblock":
-            self.plugin_manager.unblock_module_for_session(module_name)
-            QMessageBox.information(self, "取消阻止",
-                                    f"模块 {module_name} 已从会话阻止列表中移除。\n如果之前已禁用，您可能需要重新启用它并通过“扫描/重载插件”来使其生效。")
-            self.plugin_status_changed_signal.emit(module_name, "unblocked_needs_scan")
-        self._populate_plugin_list()
-
-
-# --- Adapted Panel Widget Classes (Full Implementations) ---
-class AdaptedParsePanelWidget(PanelInterface):
-    PANEL_TYPE_NAME = "core_parse_panel"
-    PANEL_DISPLAY_NAME = "数据解析面板"
-
-    def __init__(self, panel_id: int, main_window_ref: 'SerialDebugger', initial_config: Optional[Dict] = None,
-                 parent: Optional[QWidget] = None):
-        super().__init__(panel_id, main_window_ref, initial_config, parent)
-        self.receive_data_containers: List[ReceiveDataContainerWidget] = []
-        self._init_ui()  # Initialize UI elements first
         if initial_config:
             self.apply_config(initial_config)
         else:
-            if hasattr(self, 'parse_id_edit'):  # Ensure UI element exists
-                self.parse_id_edit.setText(f"C{self.panel_id}")
-            self._update_panel_title_from_parse_id()
+            self.parse_id_edit.setText(f"C{self.panel_id}")
+            self.recv_display_group.setTitle(f"解析面板 {self.panel_id} (ID: C{self.panel_id})")
 
     def _init_ui(self):
         layout = QVBoxLayout(self)
-        self.recv_display_group = QGroupBox()
+        self.recv_display_group = QGroupBox(f"解析面板 {self.panel_id}")
         recv_display_main_layout = QVBoxLayout()
         recv_container_controls_layout = QHBoxLayout()
         self.add_recv_container_button = QPushButton("添加显示项 (+)")
@@ -229,15 +87,12 @@
         self.recv_display_group.setLayout(recv_display_main_layout)
         layout.addWidget(self.recv_display_group)
         self.setLayout(layout)
-        self._update_panel_title_from_parse_id()  # Call after all UI elements are created
 
     def _update_panel_title_from_parse_id(self):
-        func_id_str = self.get_target_func_id().upper() if hasattr(self,
-                                                                   'parse_id_edit') and self.get_target_func_id() else "N/A"
-        new_title = f"{self.PANEL_DISPLAY_NAME} {self.panel_id} (ID: {func_id_str})"
-        if hasattr(self, 'recv_display_group'):
-            self.recv_display_group.setTitle(new_title)
-        self.dock_title_changed.emit(new_title)
+        new_title = f"解析面板 {self.panel_id} (ID: {self.get_target_func_id().upper()})"
+        self.recv_display_group.setTitle(new_title)
+        dock = self.main_window_ref.parse_panel_docks.get(self.panel_id)
+        if dock: dock.setWindowTitle(new_title)
 
     @Slot()
     def _add_container_action_triggered(self):
@@ -251,40 +106,25 @@
         container_id = self.main_window_ref.get_next_global_receive_container_id()
         container = ReceiveDataContainerWidget(container_id, self.main_window_ref)
         container.plot_target_changed_signal.connect(self.main_window_ref.handle_recv_container_plot_target_change)
-
         if config:
             container.name_edit.setText(config.get("name", f"RecvData_{container_id}"))
             container.type_combo.setCurrentText(config.get("type", "uint8_t"))
-            if PYQTGRAPH_AVAILABLE and hasattr(container, 'plot_checkbox') and container.plot_checkbox:
-                container.plot_checkbox.setChecked(config.get("plot_enabled", False))
-        else:
-            container.name_edit.setText(f"RecvData_{container_id}")
-            if PYQTGRAPH_AVAILABLE and hasattr(container, 'plot_checkbox') and container.plot_checkbox:
-                container.plot_checkbox.setChecked(False)
-
+            if PYQTGRAPH_AVAILABLE and container.plot_checkbox: container.plot_checkbox.setChecked(
+                config.get("plot_enabled", False))
         self.recv_containers_layout.addWidget(container)
         self.receive_data_containers.append(container)
         self.remove_recv_container_button.setEnabled(True)
-
-        targets_for_dropdown = self.main_window_ref.get_available_plot_targets()
+        targets_for_dropdown = {pid: pw.plot_name for pid, pw in self.main_window_ref.plot_widgets_map.items()}
         container.update_plot_targets(targets_for_dropdown)
-
-        if config and PYQTGRAPH_AVAILABLE and hasattr(container, 'plot_target_combo') and container.plot_target_combo:
+        if config and PYQTGRAPH_AVAILABLE and container.plot_target_combo:
             plot_target_id = config.get("plot_target_id")
             if plot_target_id is not None:
                 idx = container.plot_target_combo.findData(plot_target_id)
-                if idx != -1:
-                    container.plot_target_combo.setCurrentIndex(idx)
-            if hasattr(container, 'plot_checkbox'):
+                if idx != -1: container.plot_target_combo.setCurrentIndex(idx)
                 container.plot_target_combo.setEnabled(
                     container.plot_checkbox.isChecked() and bool(targets_for_dropdown))
-        elif PYQTGRAPH_AVAILABLE and hasattr(container,
-                                             'plot_target_combo') and container.plot_target_combo and hasattr(container,
-                                                                                                              'plot_checkbox'):
-            container.plot_target_combo.setEnabled(container.plot_checkbox.isChecked() and bool(targets_for_dropdown))
-
-        if not silent and self.error_logger:
-            self.error_logger.log_info(f"Parse Panel {self.panel_id}: Added receive container {container_id}")
+        if not silent and self.error_logger: self.error_logger.log_info(
+            f"Parse Panel {self.panel_id}: Added receive container {container_id}")
 
     def remove_receive_data_container(self, silent: bool = False) -> None:
         if self.receive_data_containers:
@@ -298,11 +138,9 @@
                 f"Parse Panel {self.panel_id}: Removed receive container {container_id_removed}")
 
     def get_target_func_id(self) -> str:
-        if hasattr(self, 'parse_id_edit'):
-            return self.parse_id_edit.text()
-        return ""
-
-    def dispatch_data(self, data_payload_ba: QByteArray) -> None:
+        return self.parse_id_edit.text()
+
+    def dispatch_data(self, data_payload_ba: QByteArray) -> None:  # As previously defined
         if not self.receive_data_containers: return
         current_offset = 0
         parsed_data_for_log_export: Dict[str, str] = {}
@@ -314,90 +152,69 @@
                 byte_len = get_data_type_byte_length(data_type)
                 segment = QByteArray()
                 if byte_len == -1:
-                    if current_offset < data_payload_ba.size(): segment = data_payload_ba.mid(
-                        current_offset); current_offset = data_payload_ba.size()
+                    if current_offset < data_payload_ba.length(): segment = data_payload_ba.mid(
+                        current_offset); current_offset = data_payload_ba.length()
                 elif byte_len > 0:
-                    if current_offset + byte_len <= data_payload_ba.size(): segment = data_payload_ba.mid(
+                    if current_offset + byte_len <= data_payload_ba.length(): segment = data_payload_ba.mid(
                         current_offset, byte_len); current_offset += byte_len
                 container_widget.set_value(segment, data_type)
                 log_key_name = f"P{self.panel_id}_{config['name']}"
                 parsed_data_for_log_export[log_key_name] = container_widget.value_edit.text()
-                if PYQTGRAPH_AVAILABLE and config.get("plot_enabled", False) and config.get(
-                        "plot_target_id") is not None:
+                if PYQTGRAPH_AVAILABLE and config["plot_enabled"] and config["plot_target_id"] is not None:
                     target_plot_id = config["plot_target_id"]
-                    if target_plot_id in self.main_window_ref.dynamic_panel_instances:
-                        plot_panel_candidate = self.main_window_ref.dynamic_panel_instances[target_plot_id]
-                        if isinstance(plot_panel_candidate,
-                                      AdaptedPlotWidgetPanel) and plot_panel_candidate.plot_widget_container:
-                            val_float = container_widget.get_value_as_float()
-                            if val_float is not None: curve_name = f"P{self.panel_id}:{config['name']}"; plot_panel_candidate.update_data(
-                                config["id"], val_float, curve_name)
-        if parsed_data_for_log_export and hasattr(self.main_window_ref,
-                                                  'data_recorder'): self.main_window_ref.data_recorder.add_parsed_frame_data(
-            timestamp_now, parsed_data_for_log_export)
-
-    def get_config(self) -> Dict[str, Any]:
-        return {"parse_func_id": self.parse_id_edit.text() if hasattr(self, 'parse_id_edit') else "",
-                "data_mapping_mode": self.data_mapping_combo.currentText() if hasattr(self,
-                                                                                      'data_mapping_combo') else "顺序填充 (Sequential)",
-                "receive_containers": [c.get_config() for c in self.receive_data_containers]}
-
-    def apply_config(self, config: Dict[str, Any]):
-        if hasattr(self, 'parse_id_edit'): self.parse_id_edit.setText(config.get("parse_func_id", f"C{self.panel_id}"))
-        if hasattr(self, 'data_mapping_combo'): self.data_mapping_combo.setCurrentText(
-            config.get("data_mapping_mode", "顺序填充 (Sequential)"))
+                    if target_plot_id in self.main_window_ref.plot_widgets_map:
+                        val_float = container_widget.get_value_as_float()
+                        if val_float is not None:
+                            curve_name = f"P{self.panel_id}:{config['name']}"
+                            self.main_window_ref.plot_widgets_map[target_plot_id].update_data(config["id"], val_float,
+                                                                                              curve_name)
+        if parsed_data_for_log_export: self.main_window_ref.data_recorder.add_parsed_frame_data(timestamp_now,
+                                                                                                parsed_data_for_log_export)
+
+    def get_config(self) -> Dict[str, Any]:  # As previously defined
+        return {"panel_id": self.panel_id, "parse_func_id": self.parse_id_edit.text(),
+                "data_mapping_mode": self.data_mapping_combo.currentText(),
+                "receive_containers": [c.get_config() for c in self.receive_data_containers],
+                "dock_name": self.recv_display_group.title()}
+
+    def apply_config(self, config: Dict[str, Any]):  # As previously defined
+        self.parse_id_edit.setText(config.get("parse_func_id", f"C{self.panel_id}"))
+        self._update_panel_title_from_parse_id()
+        self.data_mapping_combo.setCurrentText(config.get("data_mapping_mode", "顺序填充 (Sequential)"))
         while self.receive_data_containers: self.remove_receive_data_container(silent=True)
-        for container_cfg in config.get("receive_containers", []): self.add_receive_data_container(config=container_cfg,
-                                                                                                   silent=True)
-        self._update_panel_title_from_parse_id()
-
-    def get_initial_dock_title(self) -> str:
-        func_id_text = self.parse_id_edit.text() if hasattr(self,
-                                                            'parse_id_edit') and self.parse_id_edit.text() else f"C{self.panel_id}"
-        return f"{self.PANEL_DISPLAY_NAME} {self.panel_id} (ID: {func_id_text.upper()})"
-
-    def update_children_plot_targets(self):
-        targets = self.main_window_ref.get_available_plot_targets()
+        for cfg in config.get("receive_containers", []): self.add_receive_data_container(config=cfg, silent=True)
+
+    def update_children_plot_targets(self):  # As previously defined
+        targets = {pid: pw.plot_name for pid, pw in self.main_window_ref.plot_widgets_map.items()}
         for container in self.receive_data_containers:
-            current_target_id_data = None
-            if hasattr(container,
-                       'plot_target_combo') and container.plot_target_combo and container.plot_target_combo.count() > 0: current_target_id_data = container.plot_target_combo.currentData()
+            current_target_id_data = container.plot_target_combo.currentData() if container.plot_target_combo and container.plot_target_combo.count() > 0 else None
             current_target_id = current_target_id_data if current_target_id_data is not None else None
             container.update_plot_targets(targets)
-            if current_target_id is not None and hasattr(container,
-                                                         'plot_target_combo') and container.plot_target_combo:
+            if current_target_id is not None and container.plot_target_combo:
                 idx = container.plot_target_combo.findData(current_target_id)
                 if idx != -1: container.plot_target_combo.setCurrentIndex(idx)
-            if hasattr(container, 'plot_checkbox') and hasattr(container,
-                                                               'plot_target_combo') and container.plot_checkbox and container.plot_target_combo: container.plot_target_combo.setEnabled(
+            if container.plot_checkbox and container.plot_target_combo: container.plot_target_combo.setEnabled(
                 container.plot_checkbox.isChecked() and bool(targets))
 
-    def on_panel_removed(self) -> None:
-        for container in self.receive_data_containers: self.main_window_ref.clear_plot_curves_for_container(
-            container.container_id)
-        if self.error_logger: self.error_logger.log_info(
-            f"Parse Panel {self.panel_id} removed. Cleaned up associated plot curves.")
-
-
-class AdaptedSendPanelWidget(PanelInterface):  # Full implementation
-    PANEL_TYPE_NAME = "core_send_panel"
-    PANEL_DISPLAY_NAME = "数据发送面板"
-
+
+class SendPanelWidget(QWidget):  # Placeholder - Use your full class definition
     def __init__(self, panel_id: int, main_window_ref: 'SerialDebugger', initial_config: Optional[Dict] = None,
                  parent: Optional[QWidget] = None):
-        super().__init__(panel_id, main_window_ref, initial_config, parent)
+        super().__init__(parent)
+        self.panel_id = panel_id
+        self.main_window_ref = main_window_ref
+        self.error_logger = main_window_ref.error_logger
         self.send_data_containers: List[SendDataContainerWidget] = []
         self._next_local_send_container_id: int = 1
         self._init_ui()
         if initial_config:
-            self.apply_config(initial_config)
+            self.apply_panel_config(initial_config)
         else:
-            if hasattr(self, 'panel_func_id_edit'): self.panel_func_id_edit.setText(f"S{self.panel_id:X}")
-            self._update_panel_title()
+            self.panel_func_id_edit.setText(f"C{self.panel_id + 8:X}"); self._update_panel_title()
 
     def _init_ui(self):
         layout = QVBoxLayout(self)
-        self.send_data_group = QGroupBox()
+        self.send_data_group = QGroupBox(f"发送面板 {self.panel_id}")
         send_data_main_layout = QVBoxLayout()
         func_id_layout = QHBoxLayout()
         func_id_layout.addWidget(QLabel("本面板功能码 (ID)[Hex,1B]:"))
@@ -425,18 +242,17 @@
         send_data_main_layout.addWidget(self.scroll_area)
         self.send_frame_button_panel = QPushButton("发送此面板帧")
         self.send_frame_button_panel.clicked.connect(self._trigger_send_frame)
-        self.send_frame_button_panel.setEnabled(self.main_window_ref.serial_manager.is_connected)
         send_data_main_layout.addWidget(self.send_frame_button_panel)
         self.send_data_group.setLayout(send_data_main_layout)
         layout.addWidget(self.send_data_group)
         self.setLayout(layout)
-        self._update_panel_title()
 
     def _update_panel_title(self):
-        func_id_text = self.panel_func_id_edit.text().upper() if hasattr(self, 'panel_func_id_edit') else ""
-        title = f"{self.PANEL_DISPLAY_NAME} {self.panel_id} (ID: {func_id_text if func_id_text else '未定义'})"
-        if hasattr(self, 'send_data_group'): self.send_data_group.setTitle(title)
-        self.dock_title_changed.emit(title)
+        func_id_text = self.panel_func_id_edit.text().upper()
+        title = f"发送面板 {self.panel_id} (ID: {func_id_text if func_id_text else '未定义'})"
+        self.send_data_group.setTitle(title)
+        dock = self.main_window_ref.send_panel_docks.get(self.panel_id)
+        if dock: dock.setWindowTitle(title)
 
     @Slot()
     def _add_container_action_triggered(self):
@@ -446,15 +262,13 @@
     def _remove_container_action_triggered(self):
         self.remove_send_data_container()
 
-    def add_send_data_container(self, config: Optional[Dict[str, Any]] = None, silent: bool = False):
+    def add_send_data_container(self, config: Optional[Dict[str, Any]] = None,
+                                silent: bool = False):  # As previously defined
         container_id = self._next_local_send_container_id
         container = SendDataContainerWidget(container_id, self.main_window_ref)
-        if config:
-            container.name_edit.setText(config.get("name", f"Data_{container_id}"))
-            container.type_combo.setCurrentText(config.get("type", "uint8_t"))
-            container.value_edit.setText(config.get("value", ""))
-        else:
-            container.name_edit.setText(f"Data_{container_id}")
+        if config: container.name_edit.setText(
+            config.get("name", f"Data_{container_id}")); container.type_combo.setCurrentText(
+            config.get("type", "uint8_t")); container.value_edit.setText(config.get("value", ""))
         self.containers_layout.addWidget(container)
         self.send_data_containers.append(container)
         self._next_local_send_container_id += 1
@@ -462,7 +276,7 @@
         if not silent and self.error_logger: self.error_logger.log_info(
             f"Send Panel {self.panel_id}: Added send data container {container_id}")
 
-    def remove_send_data_container(self, silent: bool = False):
+    def remove_send_data_container(self, silent: bool = False):  # As previously defined
         if self.send_data_containers:
             container_to_remove = self.send_data_containers.pop()
             removed_id = container_to_remove.container_id
@@ -472,310 +286,199 @@
             if not silent and self.error_logger: self.error_logger.log_info(
                 f"Send Panel {self.panel_id}: Removed send data container {removed_id}")
 
+    def get_panel_config(self) -> Dict:  # As previously defined
+        return {"panel_id": self.panel_id, "panel_func_id": self.panel_func_id_edit.text(), "send_containers": [
+            {"name": c.name_edit.text(), "type": c.type_combo.currentText(), "value": c.value_edit.text()} for c in
+            self.send_data_containers], "dock_name": self.send_data_group.title()}
+
+    def apply_panel_config(self, config: Dict):  # As previously defined
+        self.panel_func_id_edit.setText(config.get("panel_func_id", f"C{self.panel_id + 8:X}"))
+        self._update_panel_title()
+        while self.send_data_containers: self.remove_send_data_container(silent=True)
+        for c_cfg in config.get("send_containers", []): self.add_send_data_container(config=c_cfg, silent=True)
+
     @Slot()
-    def _trigger_send_frame(self):
+    def _trigger_send_frame(self):  # As previously defined
         if not self.main_window_ref.serial_manager.is_connected: QMessageBox.warning(self.main_window_ref, "警告",
                                                                                      "串口未打开。"); return
-        panel_func_id_str = self.panel_func_id_edit.text()
-        if not panel_func_id_str: QMessageBox.warning(self.main_window_ref, "功能码缺失",
-                                                      "请输入此发送面板的目标功能码。"); return
-        self.main_window_ref.update_current_serial_frame_configs_from_ui()
-        final_frame = self.main_window_ref.assemble_custom_frame_from_send_panel_data(
-            panel_target_func_id_str=panel_func_id_str, panel_send_data_containers=self.send_data_containers)
+        panel_func_id = self.panel_func_id_edit.text()
+        if not panel_func_id: QMessageBox.warning(self.main_window_ref, "功能码缺失",
+                                                  "请输入此发送面板的目标功能码。"); return
+        self.main_window_ref.update_current_configs_from_ui_panel()
+        final_frame = self.main_window_ref._assemble_custom_frame(panel_target_func_id_str=panel_func_id,
+                                                                  panel_send_data_containers=self.send_data_containers)
         if final_frame:
             bytes_written = self.main_window_ref.serial_manager.write_data(final_frame)
             if bytes_written == final_frame.size():
                 hex_frame_str = final_frame.toHex(' ').data().decode('ascii').upper()
-                msg = f"发送面板 {self.panel_id} (ID:{panel_func_id_str}) 发送 {bytes_written} 字节: {hex_frame_str}"
+                msg = f"发送面板 {self.panel_id} (ID:{panel_func_id}) 发送 {bytes_written} 字节: {hex_frame_str}"
                 self.main_window_ref.status_bar_label.setText(msg)
                 if self.error_logger: self.error_logger.log_info(msg)
                 self.main_window_ref.protocol_analyzer.analyze_frame(final_frame, 'tx')
                 self.main_window_ref.data_recorder.record_raw_frame(datetime.now(), final_frame.data(),
-                                                                    f"TX (SendPanel {self.panel_id} ID:{panel_func_id_str})")
-                self.main_window_ref.append_to_custom_protocol_log_formatted(datetime.now(),
-                                                                             f"TX P{self.panel_id} ID:{panel_func_id_str}",
-                                                                             hex_frame_str, is_content_hex=True)
-            else:
-                if self.error_logger: self.error_logger.log_warning(
-                    f"Send Panel {self.panel_id}: Partial write. Expected {final_frame.size()}, wrote {bytes_written}")
-                self.main_window_ref.status_bar_label.setText(f"发送面板 {self.panel_id}: 写入错误")
-
-    def get_config(self) -> Dict[str, Any]:
-        return {"panel_func_id": self.panel_func_id_edit.text() if hasattr(self, 'panel_func_id_edit') else "",
-                "send_containers": [c.get_config() for c in self.send_data_containers]}
-
-    def apply_config(self, config: Dict[str, Any]):
-        if hasattr(self, 'panel_func_id_edit'): self.panel_func_id_edit.setText(
-            config.get("panel_func_id", f"S{self.panel_id:X}"))
-        while self.send_data_containers: self.remove_send_data_container(silent=True)
-        for c_cfg in config.get("send_containers", []): self.add_send_data_container(config=c_cfg, silent=True)
-        self._update_panel_title()
-
-    def get_initial_dock_title(self) -> str:
-        func_id_text = self.panel_func_id_edit.text().upper() if hasattr(self,
-                                                                         'panel_func_id_edit') and self.panel_func_id_edit.text() else f"S{self.panel_id:X}"
-        return f"{self.PANEL_DISPLAY_NAME} {self.panel_id} (ID: {func_id_text})"
-
-    def update_send_button_state(self, serial_connected: bool):
-        if hasattr(self, 'send_frame_button_panel'): self.send_frame_button_panel.setEnabled(serial_connected)
-
-
-if PYQTGRAPH_AVAILABLE and pg is not None:  # Full implementation
-    class AdaptedPlotWidgetPanel(PanelInterface):
-        PANEL_TYPE_NAME = "core_plot_widget_panel"
-        PANEL_DISPLAY_NAME = "波形图面板"
-
-        def __init__(self, panel_id: int, main_window_ref: 'SerialDebugger', initial_config: Optional[Dict] = None,
-                     parent: Optional[QWidget] = None):
-            super().__init__(panel_id, main_window_ref, initial_config, parent)
-            if initial_config:
-                self.plot_name = initial_config.get("name", f"波形图 {self.panel_id}")
-                self.max_data_points = initial_config.get("max_data_points", 300)
-            else:
-                self.plot_name = f"波形图 {self.panel_id}"
-                self.max_data_points = 300
-            self.curves: Dict[int, pg.PlotDataItem] = {}
-            self.data: Dict[int, Dict[str, list]] = {}
-            self.plot_widget_container: Optional[pg.PlotWidget] = None
-            self._init_ui()
-
-        def _init_ui(self):
-            layout = QVBoxLayout(self)
-            self.plot_widget_container = pg.PlotWidget(title=self.plot_name)
-            self.plot_widget_container.showGrid(x=True, y=True)
-            self.plot_widget_container.addLegend()
-            layout.addWidget(self.plot_widget_container)
-            controls_layout = QHBoxLayout()
-            self.rename_button = QPushButton("重命名图表")
-            self.rename_button.clicked.connect(self._rename_plot_action)
-            controls_layout.addWidget(self.rename_button)
-            self.clear_button = QPushButton("清空图表")
-            self.clear_button.clicked.connect(self.clear_plot)
-            controls_layout.addWidget(self.clear_button)
-            controls_layout.addStretch()
-            layout.addLayout(controls_layout)
-            self.setLayout(layout)
-
-        @Slot()
-        def _rename_plot_action(self):
-            current_name = self.plot_name
-            new_name, ok = QInputDialog.getText(self, "重命名波形图", "新名称:", QLineEdit.EchoMode.Normal,
-                                                current_name)
-            if ok and new_name and new_name != current_name:
-                self.plot_name = new_name
-                if self.plot_widget_container: self.plot_widget_container.setTitle(self.plot_name)
-                self.dock_title_changed.emit(self.plot_name)
-                self.main_window_ref.notify_plot_target_renamed(self.panel_id, self.plot_name)
-
-        def update_data(self, container_id: int, value: float, curve_name: str):
-            if not self.plot_widget_container: return
-            if container_id not in self.data: self.data[container_id] = {'x': [], 'y': []}; pen_color = pg.intColor(
-                len(self.curves) % 9, hues=9, values=1, alpha=200); self.curves[
-                container_id] = self.plot_widget_container.plot(name=curve_name, pen=pen_color)
-            self.data[container_id]['y'].append(value)
-            x_val = len(self.data[container_id]['y'])
-            self.data[container_id]['x'].append(x_val)
-            if len(self.data[container_id]['y']) > self.max_data_points: self.data[container_id]['y'].pop(0);
-            self.data[container_id]['x'].pop(0)
-            if container_id in self.curves: self.curves[container_id].setData(self.data[container_id]['x'],
-                                                                              self.data[container_id]['y'])
-
-        def clear_plot(self):
-            if not self.plot_widget_container: return
-            for cid in list(self.curves.keys()): self.remove_curve_for_container(cid, silent=True)
-            self.plot_widget_container.clear()
-            self.plot_widget_container.addLegend()
-            if self.error_logger: self.error_logger.log_info(
-                f"Plot Panel {self.panel_id} ('{self.plot_name}') cleared.")
-
-        def remove_curve_for_container(self, container_id: int, silent: bool = False):
-            if not self.plot_widget_container: return
-            if container_id in self.curves:
-                curve_to_remove = self.curves.pop(container_id)
-                self.plot_widget_container.removeItem(curve_to_remove)
-                self.data.pop(container_id, None)
-                if not silent and self.error_logger: self.error_logger.log_debug(
-                    f"[Plot Panel {self.panel_id}] Removed curve for container {container_id}.")
-
-        def get_config(self) -> Dict[str, Any]:
-            return {"name": self.plot_name, "max_data_points": self.max_data_points}
-
-        def apply_config(self, config: Dict[str, Any]):
-            self.plot_name = config.get("name", f"波形图 {self.panel_id}")
-            self.max_data_points = config.get("max_data_points", 300)
-            if self.plot_widget_container:
-                self.plot_widget_container.setTitle(self.plot_name)
-            self.dock_title_changed.emit(self.plot_name)
-
-        def get_initial_dock_title(self) -> str:
-            return self.plot_name
-
-        def on_panel_removed(self) -> None:
-            self.main_window_ref.notify_plot_target_removed(self.panel_id)
-            if self.error_logger: self.error_logger.log_info(
-                f"Plot Panel {self.panel_id} ('{self.plot_name}') removed.")
-else:  # Fallback if PYQTGRAPH_AVAILABLE is False
-    class AdaptedPlotWidgetPanel(PanelInterface):
-        PANEL_TYPE_NAME = "core_plot_widget_panel"
-        PANEL_DISPLAY_NAME = "波形图面板 (不可用)"
-
-        def __init__(self, panel_id: int, main_window_ref: 'SerialDebugger', initial_config: Optional[Dict] = None,
-                     parent: Optional[QWidget] = None):
-            super().__init__(panel_id, main_window_ref, initial_config, parent)
-            if initial_config:
-                self.plot_name = initial_config.get("name", f"波形图 {self.panel_id}")
-            else:
-                self.plot_name = f"波形图 {self.panel_id}"
-            self._init_ui()
-
-        def _init_ui(self):
-            layout = QVBoxLayout(self)
-            label = QLabel("PyQtGraph 未安装，波形图功能不可用。")
-            label.setAlignment(Qt.AlignmentFlag.AlignCenter)
-            layout.addWidget(label); self.setLayout(layout)
-
-        def get_config(self):
-            return {"name": self.plot_name}
-
-        def apply_config(self, config):
-            self.plot_name = config.get("name", f"波形图 {self.panel_id}")
-            self.dock_title_changed.emit(self.plot_name + " (不可用)")
-
-        def get_initial_dock_title(self):
-            return self.plot_name + " (不可用)"
-
-        def update_data(self, container_id: int, value: float, curve_name: str):
-            pass
-
-        def clear_plot(self):
-            pass
-
-        def remove_curve_for_container(self, container_id: int, silent: bool = False):
-            pass
-
-
-class SerialConfigDefinitionPanelWidget(QWidget):  # Full implementation
+                                                                    f"TX (SendPanel {self.panel_id} ID:{panel_func_id})")
+                self.main_window_ref._append_to_custom_protocol_log_formatted(datetime.now(),
+                                                                              "TX P{self.panel_id} ID:{panel_func_id}",
+                                                                              hex_frame_str, True)
+
+
+class SerialConfigDefinitionPanelWidget(QWidget):
     connect_button_toggled = Signal(bool)
     refresh_ports_requested = Signal()
     config_changed = Signal()
 
-    def __init__(self, parent_main_window: 'SerialDebugger', parent: QWidget = None):
+    def __init__(self, parent_main_window: 'SerialDebugger', parent: Optional[QWidget] = None):
         super().__init__(parent)
         self.main_window_ref = parent_main_window
+        # Configs (self._serial_config, self._frame_config, self._active_checksum_mode)
+        # will be synced via update_ui_from_main_configs from SerialDebugger's master versions.
+        self._init_ui()
+
+    def _init_ui(self):
+        main_panel_layout = QVBoxLayout(self)  # Main layout for this widget
+
+        # --- 串口配置 Group ---
+        config_group = QGroupBox("串口配置")
+        config_layout = QGridLayout()  # Layout for serial port settings
+
+        config_layout.addWidget(QLabel("端口:"), 0, 0, Qt.AlignmentFlag.AlignLeft)
         self.port_combo = QComboBox()
+        config_layout.addWidget(self.port_combo, 0, 1)
+
+        config_layout.addWidget(QLabel("波特率:"), 1, 0, Qt.AlignmentFlag.AlignLeft)
         self.baud_combo = QComboBox()
-        self.data_bits_combo = QComboBox()
-        self.parity_combo = QComboBox()
-        self.stop_bits_combo = QComboBox()
-        self.refresh_ports_button = QPushButton("刷新")
-        self.connect_button = QPushButton("打开串口")
-        self.head_edit = QLineEdit()
-        self.saddr_edit = QLineEdit()
-        self.daddr_edit = QLineEdit()
-        self.id_edit = QLineEdit()
-        self.sum_check_display = QLineEdit()
-        self.add_check_display = QLineEdit()
-        self.checksum_mode_combo = QComboBox()
-        self._init_ui()
-
-    def _init_ui(self):
-        main_panel_layout = QVBoxLayout(self)
-        config_group = QGroupBox("串口配置")
-        config_layout = QGridLayout()
-        config_layout.addWidget(QLabel("端口:"), 0, 0)
-        self.port_combo.currentTextChanged.connect(self._emit_config_changed_if_valid_port)
-        config_layout.addWidget(self.port_combo, 0, 1)
-        config_layout.addWidget(QLabel("波特率:"), 1, 0)
         self.baud_combo.addItems(["9600", "19200", "38400", "57600", "115200", "230400", "460800", "921600"])
         self.baud_combo.setEditable(True)
-        if self.baud_combo.lineEdit(): self.baud_combo.lineEdit().setValidator(QIntValidator(0, 4000000, self))
-        self.baud_combo.currentTextChanged.connect(self._emit_config_changed)
+        if self.baud_combo.lineEdit():  # Check if lineEdit exists (it should after setEditable(True))
+            self.baud_combo.lineEdit().setValidator(QIntValidator(0, 4000000, self))  # Allow up to 4M baud
+        self.baud_combo.currentTextChanged.connect(
+            self._emit_config_changed)  # Use currentTextChanged for editable combo
         config_layout.addWidget(self.baud_combo, 1, 1)
-        config_layout.addWidget(QLabel("数据位:"), 2, 0)
+
+        config_layout.addWidget(QLabel("数据位:"), 2, 0, Qt.AlignmentFlag.AlignLeft)
+        self.data_bits_combo = QComboBox()
         self.data_bits_combo.addItems(["8", "7", "6", "5"])
         self.data_bits_combo.currentTextChanged.connect(self._emit_config_changed)
         config_layout.addWidget(self.data_bits_combo, 2, 1)
-        config_layout.addWidget(QLabel("校验位:"), 3, 0)
+
+        config_layout.addWidget(QLabel("校验位:"), 3, 0, Qt.AlignmentFlag.AlignLeft)
+        self.parity_combo = QComboBox()
         self.parity_combo.addItems(["None", "Even", "Odd", "Space", "Mark"])
         self.parity_combo.currentTextChanged.connect(self._emit_config_changed)
         config_layout.addWidget(self.parity_combo, 3, 1)
-        config_layout.addWidget(QLabel("停止位:"), 4, 0)
+
+        config_layout.addWidget(QLabel("停止位:"), 4, 0, Qt.AlignmentFlag.AlignLeft)
+        self.stop_bits_combo = QComboBox()
         self.stop_bits_combo.addItems(["1", "1.5", "2"])
         self.stop_bits_combo.currentTextChanged.connect(self._emit_config_changed)
         config_layout.addWidget(self.stop_bits_combo, 4, 1)
+
+        self.refresh_ports_button = QPushButton("刷新")
         self.refresh_ports_button.clicked.connect(self.refresh_ports_requested.emit)
         config_layout.addWidget(self.refresh_ports_button, 5, 0)
+
+        self.connect_button = QPushButton("打开串口")
         self.connect_button.setCheckable(True)
-        self.connect_button.clicked.connect(self.connect_button_toggled.emit)
+        self.connect_button.clicked.connect(lambda checked: self.connect_button_toggled.emit(checked))
         config_layout.addWidget(self.connect_button, 5, 1)
-        config_layout.setColumnStretch(1, 1)
+
+        # --- Control column stretch for config_layout (Serial Config Group) ---
+        config_layout.setColumnStretch(0, 0)  # Column 0 (Labels, Refresh button) - No stretch
+        config_layout.setColumnStretch(1, 1)  # Column 1 (Inputs, Connect button) - No stretch
+        config_layout.setColumnStretch(2, 0)  # Column 2 (Empty) - Takes all horizontal stretch
+
         config_group.setLayout(config_layout)
         main_panel_layout.addWidget(config_group)
+
+        # --- 全局帧结构定义 Group ---
         frame_def_group = QGroupBox("全局帧结构定义 (发送用)")
         frame_def_layout = QGridLayout()
-        frame_def_layout.addWidget(QLabel("帧头(H)[Hex,1B]:"), 0, 0)
-        self.head_edit.setPlaceholderText("AA")
+
+        frame_def_layout.addWidget(QLabel("帧头(H)[Hex,1B]:"), 0, 0, Qt.AlignmentFlag.AlignLeft)
+        self.head_edit = QLineEdit()
         self.head_edit.editingFinished.connect(self._emit_config_changed)
         frame_def_layout.addWidget(self.head_edit, 0, 1)
-        frame_def_layout.addWidget(QLabel("源地址(S)[Hex,1B]:"), 1, 0)
-        self.saddr_edit.setPlaceholderText("01")
+
+        frame_def_layout.addWidget(QLabel("源地址(S)[Hex,1B]:"), 1, 0, Qt.AlignmentFlag.AlignLeft)
+        self.saddr_edit = QLineEdit()
         self.saddr_edit.editingFinished.connect(self._emit_config_changed)
         frame_def_layout.addWidget(self.saddr_edit, 1, 1)
-        frame_def_layout.addWidget(QLabel("目标地址(D)[Hex,1B]:"), 2, 0)
-        self.daddr_edit.setPlaceholderText("FE")
+
+        frame_def_layout.addWidget(QLabel("目标地址(D)[Hex,1B]:"), 2, 0, Qt.AlignmentFlag.AlignLeft)
+        self.daddr_edit = QLineEdit()
         self.daddr_edit.editingFinished.connect(self._emit_config_changed)
         frame_def_layout.addWidget(self.daddr_edit, 2, 1)
-        frame_def_layout.addWidget(QLabel("默认发送功能码(ID):"), 3, 0)
-        self.id_edit.setPlaceholderText("面板可覆盖, e.g., C0")
+
+        frame_def_layout.addWidget(QLabel("默认发送功能码(ID):"), 3, 0, Qt.AlignmentFlag.AlignLeft)
+        self.id_edit = QLineEdit()
+        self.id_edit.setPlaceholderText("面板可覆盖")
         self.id_edit.editingFinished.connect(self._emit_config_changed)
         frame_def_layout.addWidget(self.id_edit, 3, 1)
-        frame_def_layout.addWidget(QLabel("最后帧校验1/CRC高:"), 4, 0)
+
+        frame_def_layout.addWidget(QLabel("最后帧校验1/CRC高:"), 4, 0, Qt.AlignmentFlag.AlignLeft)
+        self.sum_check_display = QLineEdit()
         self.sum_check_display.setPlaceholderText("自动")
         self.sum_check_display.setReadOnly(True)
         frame_def_layout.addWidget(self.sum_check_display, 4, 1)
-        frame_def_layout.addWidget(QLabel("最后帧校验2/CRC低:"), 5, 0)
+
+        frame_def_layout.addWidget(QLabel("最后帧校验2/CRC低:"), 5, 0, Qt.AlignmentFlag.AlignLeft)
+        self.add_check_display = QLineEdit()
         self.add_check_display.setPlaceholderText("自动")
         self.add_check_display.setReadOnly(True)
         frame_def_layout.addWidget(self.add_check_display, 5, 1)
-        frame_def_layout.addWidget(QLabel("校验模式:"), 6, 0)
+
+        frame_def_layout.addWidget(QLabel("校验模式:"), 6, 0, Qt.AlignmentFlag.AlignLeft)
+        self.checksum_mode_combo = QComboBox()
+        # Ensure ChecksumMode is imported where Constants is defined
         self.checksum_mode_combo.addItem("原始校验 (Sum/Add)", ChecksumMode.ORIGINAL_SUM_ADD)
         self.checksum_mode_combo.addItem("CRC-16/CCITT-FALSE", ChecksumMode.CRC16_CCITT_FALSE)
         self.checksum_mode_combo.currentIndexChanged.connect(self._emit_config_changed)
         frame_def_layout.addWidget(self.checksum_mode_combo, 6, 1)
-        frame_def_layout.setColumnStretch(1, 1)
+
+        # Optional: Apply similar column stretch to frame_def_layout if desired
+        frame_def_layout.setColumnStretch(0, 0)  # Labels
+        frame_def_layout.setColumnStretch(1, 1)  # Input fields in this group CAN stretch if desired
+        # Or set to 0 if you want them fixed, and add stretch to col 2
+        # frame_def_layout.setColumnStretch(2, 1) # If column 1 is set to 0 stretch
+
         frame_def_group.setLayout(frame_def_layout)
         main_panel_layout.addWidget(frame_def_group)
-        main_panel_layout.addStretch(1)
+
+        main_panel_layout.addStretch(1)  # Pushes both group boxes to the top
         self.setLayout(main_panel_layout)
 
     def _emit_config_changed(self):
         self.config_changed.emit()
 
-    def _emit_config_changed_if_valid_port(self, port_text: str):
-        if port_text != "无可用端口": self.config_changed.emit()
-
     def update_ui_from_main_configs(self, serial_cfg: SerialPortConfig, frame_cfg: FrameConfig,
                                     active_checksum: ChecksumMode):
-        widgets_to_block = [self.port_combo, self.baud_combo, self.data_bits_combo, self.parity_combo,
-                            self.stop_bits_combo, self.head_edit, self.saddr_edit, self.daddr_edit, self.id_edit,
-                            self.checksum_mode_combo]
-        for widget in widgets_to_block: widget.blockSignals(True)
+        # Block signals temporarily to prevent multiple config_changed emissions during update
+        self.baud_combo.blockSignals(True)
+        self.data_bits_combo.blockSignals(True)
+        self.parity_combo.blockSignals(True)
+        self.stop_bits_combo.blockSignals(True)
+        self.head_edit.blockSignals(True)
+        self.saddr_edit.blockSignals(True)
+        self.daddr_edit.blockSignals(True)
+        self.id_edit.blockSignals(True)
+        self.checksum_mode_combo.blockSignals(True)
+
+        baud_rate_str = str(serial_cfg.baud_rate)
+        if self.baud_combo.findText(baud_rate_str) == -1:
+            self.baud_combo.addItem(baud_rate_str)
+        self.baud_combo.setCurrentText(baud_rate_str)
+
+        self.data_bits_combo.setCurrentText(str(serial_cfg.data_bits))
+        self.parity_combo.setCurrentText(serial_cfg.parity)
+        self.stop_bits_combo.setCurrentText(str(serial_cfg.stop_bits))
+
+        # Port combo is updated via update_port_combo_display
         if serial_cfg.port_name:
             idx = self.port_combo.findData(serial_cfg.port_name)
             if idx != -1:
                 self.port_combo.setCurrentIndex(idx)
-            else:
-                idx_text = self.port_combo.findText(serial_cfg.port_name, Qt.MatchFlag.MatchFixedString)
-            if idx_text != -1:
-                self.port_combo.setCurrentIndex(idx_text)
-            elif self.port_combo.count() > 0 and self.port_combo.itemText(0) != "无可用端口":
-                self.port_combo.setCurrentIndex(0)
-        baud_rate_str = str(serial_cfg.baud_rate)
-        if self.baud_combo.findText(baud_rate_str) == -1: self.baud_combo.addItem(baud_rate_str)
-        self.baud_combo.setCurrentText(baud_rate_str)
-        self.data_bits_combo.setCurrentText(str(serial_cfg.data_bits))
-        self.parity_combo.setCurrentText(serial_cfg.parity)
-        self.stop_bits_combo.setCurrentText(str(serial_cfg.stop_bits))
+            # Consider else if port_name is not in combo (e.g. after refresh)
+
         self.head_edit.setText(frame_cfg.head)
         self.saddr_edit.setText(frame_cfg.s_addr)
         self.daddr_edit.setText(frame_cfg.d_addr)
@@ -785,76 +488,70 @@
         if idx_cs != -1:
             self.checksum_mode_combo.setCurrentIndex(idx_cs)
         else:
-            idx_def = -1  # Initialize idx_def
-            found_default_idx = self.checksum_mode_combo.findData(Constants.DEFAULT_CHECKSUM_MODE)
-            if found_default_idx != -1:
-                idx_def = found_default_idx
-
+            idx_def = self.checksum_mode_combo.findData(Constants.DEFAULT_CHECKSUM_MODE)  # Ensure Constants is imported
             if idx_def != -1:
                 self.checksum_mode_combo.setCurrentIndex(idx_def)
-            # If default is also not found, combo box remains as is.
-
-        for widget in widgets_to_block: widget.blockSignals(False)
+
+        # Unblock signals
+        self.baud_combo.blockSignals(False)
+        self.data_bits_combo.blockSignals(False)
+        self.parity_combo.blockSignals(False)
+        self.stop_bits_combo.blockSignals(False)
+        self.head_edit.blockSignals(False)
+        self.saddr_edit.blockSignals(False)
+        self.daddr_edit.blockSignals(False)
+        self.id_edit.blockSignals(False)
+        self.checksum_mode_combo.blockSignals(False)
 
     def get_serial_config_from_ui(self) -> SerialPortConfig:
-        port_name = None
-        port_name_text = self.port_combo.currentText()
-        if port_name_text != "无可用端口":
-            port_name_data = self.port_combo.currentData()
-            port_name = port_name_data if port_name_data is not None else None
-            if not port_name: port_name_text_parts = port_name_text.split(" "); port_name = port_name_text_parts[
-                0] if port_name_text_parts else None
+        pn_data = self.port_combo.currentData()
+        port_name = pn_data if pn_data is not None else (
+            self.port_combo.currentText() if self.port_combo.currentText() != "无可用端口" else None)
+
         try:
             baud_rate = int(self.baud_combo.currentText())
         except ValueError:
-            baud_rate = Constants.DEFAULT_BAUD_RATE
-        if hasattr(self.main_window_ref,
-                   'error_logger') and self.main_window_ref.error_logger: self.main_window_ref.error_logger.log_warning(
-            f"无效的波特率输入: '{self.baud_combo.currentText()}', 使用默认值 {baud_rate}"); self.baud_combo.setCurrentText(
-            str(baud_rate))
+            # Handle error or use default, inform user?
+            baud_rate = Constants.DEFAULT_BAUD_RATE  # Ensure Constants is imported
+            if self.main_window_ref.error_logger:
+                self.main_window_ref.error_logger.log_warning(
+                    f"无效的波特率输入: '{self.baud_combo.currentText()}', 使用默认值 {baud_rate}")
+            self.baud_combo.setCurrentText(str(baud_rate))  # Reset to a valid value
+
         data_bits = int(self.data_bits_combo.currentText())
         parity = self.parity_combo.currentText()
-        stop_bits_str = self.stop_bits_combo.currentText()
-        try:
-            stop_bits = float(stop_bits_str) if stop_bits_str == "1.5" else int(stop_bits_str)
-        except ValueError:
-            stop_bits = 1
-        if hasattr(self.main_window_ref,
-                   'error_logger') and self.main_window_ref.error_logger: self.main_window_ref.error_logger.log_warning(
-            f"无效的停止位输入: '{stop_bits_str}'，使用默认值 1")
+        s_bits_str = self.stop_bits_combo.currentText()
+        stop_bits = float(s_bits_str) if s_bits_str == "1.5" else int(s_bits_str)
         return SerialPortConfig(port_name, baud_rate, data_bits, parity, stop_bits)
 
     def get_frame_config_from_ui(self) -> FrameConfig:
-        return FrameConfig(head=self.head_edit.text().strip(), s_addr=self.saddr_edit.text().strip(),
-                           d_addr=self.daddr_edit.text().strip(), func_id=self.id_edit.text().strip())
+        return FrameConfig(self.head_edit.text(), self.saddr_edit.text(), self.daddr_edit.text(), self.id_edit.text())
 
     def get_checksum_mode_from_ui(self) -> ChecksumMode:
         mode = self.checksum_mode_combo.currentData()
-        if isinstance(mode, ChecksumMode):
-            return mode
-        return Constants.DEFAULT_CHECKSUM_MODE
-
-    def update_port_combo_display(self, available_ports: list[dict], current_port_name: Optional[str]):
-        self.port_combo.blockSignals(True)
+        return mode if isinstance(mode,
+                                  ChecksumMode) else Constants.DEFAULT_CHECKSUM_MODE  # Ensure Constants is imported
+
+    def update_port_combo_display(self, available_ports: List[Dict], current_port_name: Optional[str]):
+        self.port_combo.blockSignals(True)  # Block signals during update
         self.port_combo.clear()
         if not available_ports:
             self.port_combo.addItem("无可用端口")
             self.port_combo.setEnabled(False)
-            self.connect_button.setEnabled(False)
         else:
             for port_info in available_ports:
-                display_text = f"{port_info['name']} ({port_info.get('description', 'N/A')})"
-                self.port_combo.addItem(display_text, port_info['name'])
+                self.port_combo.addItem(f"{port_info['name']} ({port_info['description']})", port_info['name'])
             self.port_combo.setEnabled(True)
-            self.connect_button.setEnabled(True)
-            idx = -1
             if current_port_name:
                 idx = self.port_combo.findData(current_port_name)
-            if idx != -1:
-                self.port_combo.setCurrentIndex(idx)
-            elif self.port_combo.count() > 0:
+                if idx != -1:
+                    self.port_combo.setCurrentIndex(idx)
+                elif self.port_combo.count() > 0:  # If current_port_name not found, select first available
+                    self.port_combo.setCurrentIndex(0)
+            elif self.port_combo.count() > 0:  # If no current_port_name, select first
                 self.port_combo.setCurrentIndex(0)
-        self.port_combo.blockSignals(False)
+        self.port_combo.blockSignals(False)  # Unblock signals
+        self._emit_config_changed()  # Emit config changed after port list update if selection changed
 
     def set_connection_status_display(self, connected: bool):
         self.port_combo.setEnabled(not connected)
@@ -865,21 +562,18 @@
         self.refresh_ports_button.setEnabled(not connected)
         self.connect_button.setChecked(connected)
         self.connect_button.setText("关闭串口" if connected else "打开串口")
-        if not connected and (self.port_combo.count() == 0 or self.port_combo.currentText() == "无可用端口"):
+        if not self.port_combo.count() or self.port_combo.currentText() == "无可用端口":
             self.connect_button.setEnabled(False)
-        elif not connected:
-            self.connect_button.setEnabled(True)
 
     def update_checksum_display(self, sum_check: str, add_check: str):
-        self.sum_check_display.setText(sum_check); self.add_check_display.setText(add_check)
-
-
-class CustomLogPanelWidget(QWidget):  # Full implementation
-    def __init__(self, main_window_ref: 'SerialDebugger', parent: Optional[QWidget] = None):
+        self.sum_check_display.setText(sum_check)
+        self.add_check_display.setText(add_check)
+
+class CustomLogPanelWidget(QWidget):
+    def __init__(self, main_window_ref: 'SerialDebugger', parent: Optional[QWidget] = None): # 添加 main_window_ref
         super().__init__(parent)
-        self.main_window_ref = main_window_ref
-        self.hex_checkbox = QCheckBox("Hex显示")
-        self.timestamp_checkbox = QCheckBox("时间戳")
+        self.main_window_ref = main_window_ref # 存储引用
+        self.error_logger = main_window_ref.error_logger
         self._init_ui()
 
     def _init_ui(self):
@@ -891,7 +585,9 @@
         self.log_text_edit.setFontFamily("Courier New")
         log_layout.addWidget(self.log_text_edit)
         options_layout = QHBoxLayout()
+        self.hex_checkbox = QCheckBox("Hex显示")
         options_layout.addWidget(self.hex_checkbox)
+        self.timestamp_checkbox = QCheckBox("显示时间戳")
         options_layout.addWidget(self.timestamp_checkbox)
         clear_button = QPushButton("清空记录区")
         clear_button.clicked.connect(self.log_text_edit.clear)
@@ -912,42 +608,27 @@
     def apply_config(self, config: Dict): self.hex_checkbox.setChecked(
         config.get("hex_display", False)); self.timestamp_checkbox.setChecked(config.get("timestamp_display", False))
 
-    def hex_checkbox_is_checked(self) -> bool: return self.hex_checkbox.isChecked()
-
-    def timestamp_checkbox_is_checked(self) -> bool: return self.timestamp_checkbox.isChecked()
-
-
-class BasicCommPanelWidget(QWidget):  # Full implementation
+
+class BasicCommPanelWidget(QWidget):
     send_basic_data_requested = Signal(str, bool)
 
     def __init__(self, main_window_ref: 'SerialDebugger', parent: Optional[QWidget] = None):
         super().__init__(parent)
-        self.main_window_ref = main_window_ref
-        self.recv_hex_checkbox = QCheckBox("Hex显示")
-        self.recv_timestamp_checkbox = QCheckBox("显示时间戳")
-        self.send_hex_checkbox = QCheckBox("Hex发送")
-        self.send_button = QPushButton("发送")
-        self.receive_text_edit: Optional[QTextEdit] = None
-        self.send_text_edit: Optional[QLineEdit] = None
+        self.main_window_ref = main_window_ref  # 存储主窗口引用
         self._init_ui()
-        self._connect_signals()
+
 
     def _init_ui(self):
         main_layout = QVBoxLayout(self)
-        self._create_receive_group(main_layout)
-        self._create_send_group(main_layout)
-        self.setLayout(main_layout)
-
-    def _create_receive_group(self, main_layout: QVBoxLayout):
         recv_group = QGroupBox("基本接收 (原始串行数据)")
         recv_layout = QVBoxLayout()
         self.receive_text_edit = QTextEdit()
         self.receive_text_edit.setReadOnly(True)
-        font = QFont("Courier New", 10)
-        font.setStyleHint(QFont.StyleHint.Monospace)
-        self.receive_text_edit.setFont(font)
+        self.receive_text_edit.setFontFamily("Courier New")
         recv_layout.addWidget(self.receive_text_edit)
         recv_options_layout = QHBoxLayout()
+        self.recv_hex_checkbox = QCheckBox("Hex显示")
+        self.recv_timestamp_checkbox = QCheckBox("显示时间戳")
         recv_options_layout.addWidget(self.recv_hex_checkbox)
         recv_options_layout.addWidget(self.recv_timestamp_checkbox)
         recv_options_layout.addStretch()
@@ -957,213 +638,87 @@
         recv_layout.addLayout(recv_options_layout)
         recv_group.setLayout(recv_layout)
         main_layout.addWidget(recv_group)
-
-    def _create_send_group(self, main_layout: QVBoxLayout):
         send_group = QGroupBox("基本发送 (原始串行数据)")
         send_layout = QVBoxLayout()
         self.send_text_edit = QLineEdit()
-        self.send_text_edit.setPlaceholderText("输入要发送的文本或Hex数据 (如: AB CD EF 或 Hello)")
+        self.send_text_edit.setPlaceholderText("输入要发送的文本或Hex数据")
         send_layout.addWidget(self.send_text_edit)
         send_options_layout = QHBoxLayout()
+        self.send_hex_checkbox = QCheckBox("Hex发送")
         send_options_layout.addWidget(self.send_hex_checkbox)
         send_options_layout.addStretch()
-        clear_send_button = QPushButton("清空")
-        clear_send_button.clicked.connect(self.send_text_edit.clear)
-        send_options_layout.addWidget(clear_send_button)
+        self.send_button = QPushButton("发送")
+        self.send_button.setObjectName("basicSendButtonActual")
         self.send_button.clicked.connect(self._on_send_clicked)
         send_options_layout.addWidget(self.send_button)
         send_layout.addLayout(send_options_layout)
         send_group.setLayout(send_layout)
         main_layout.addWidget(send_group)
-
-    def _connect_signals(self):
-        if self.send_text_edit:
-            self.send_text_edit.returnPressed.connect(self._on_send_clicked)
-        self.send_hex_checkbox.toggled.connect(self._on_hex_mode_toggled)
-
-    @Slot(bool)
-    def _on_hex_mode_toggled(self, checked: bool):
-        if self.send_text_edit:
-            if checked:
-                self.send_text_edit.setPlaceholderText("输入Hex数据 (如: AB CD EF 或 ABCDEF)")
-            else:
-                self.send_text_edit.setPlaceholderText("输入要发送的文本")
+        self.setLayout(main_layout)
 
     @Slot()
     def _on_send_clicked(self):
-        if not hasattr(self.main_window_ref, 'serial_manager'):
-            QMessageBox.warning(self, "错误",  "串口管理器未初始化。")
-            return
-        if not self.main_window_ref.serial_manager.is_connected:
-            QMessageBox.warning(self, "警告", "串口未打开，请先打开串口连接。")
-            return
-        if not self.send_text_edit:
-            return
-        text_to_send = self.send_text_edit.text().strip()
-        if not text_to_send:
-            QMessageBox.information(self, "提示", "请输入要发送的数据。")
-            return
+        if not self.main_window_ref.serial_manager.is_connected: QMessageBox.warning(self.main_window_ref, "警告",
+                                                                                     "串口未打开。"); return
+
+        # 如果串口已连接，再发射信号请求发送数据
+        text_to_send = self.send_text_edit.text()
         is_hex = self.send_hex_checkbox.isChecked()
-        if is_hex and not self._validate_hex_input(text_to_send):
-            QMessageBox.warning(self, "输入错误", "Hex数据格式不正确。\n请输入有效的十六进制数据，如: AB CD EF 或 ABCDEF")
-            return
-
         self.send_basic_data_requested.emit(text_to_send, is_hex)
 
-    def _validate_hex_input(self, text: str) -> bool:
-        if not text: return False; hex_text = re.sub(r'[\s\-:,]', '', text.upper())
-        if not re.match(r'^[0-9A-F]*$', hex_text): return False
-        return len(hex_text) % 2 == 0 and len(hex_text) > 0
-
-    def append_receive_text(self, text: str):
-        if self.receive_text_edit is None:
-            return
-        cursor = self.receive_text_edit.textCursor()
-        cursor.movePosition(QTextCursor.MoveOperation.End)
-        self.receive_text_edit.setTextCursor(cursor)
-        self.receive_text_edit.insertPlainText(text)
-        self.receive_text_edit.ensureCursorVisible()
-    def set_send_enabled(self, enabled: bool):
-        self.send_button.setEnabled(enabled)
-        if self.send_text_edit:
-            self.send_text_edit.setEnabled(enabled)
-        self.send_hex_checkbox.setEnabled(enabled)
-    def get_config(self) -> Dict:
-        return {"recv_hex_display": self.recv_hex_checkbox.isChecked(),
-                "recv_timestamp_display": self.recv_timestamp_checkbox.isChecked(),
-                "send_hex_checked": self.send_hex_checkbox.isChecked()}
-
-    def apply_config(self, config: Dict):
-        self.recv_hex_checkbox.setChecked(config.get("recv_hex_display", False))
-        self.recv_timestamp_checkbox.setChecked(config.get("recv_timestamp_display", False))
-        self.send_hex_checkbox.setChecked(config.get("send_hex_checked", False))
-        self._on_hex_mode_toggled(self.send_hex_checkbox.isChecked())
-    def recv_hex_checkbox_is_checked(self) -> bool:
-        return self.recv_hex_checkbox.isChecked()
-
-    def recv_timestamp_checkbox_is_checked(self) -> bool:
-        return self.recv_timestamp_checkbox.isChecked()
-
-    def clear_receive_area(self):
-        if self.receive_text_edit: self.receive_text_edit.clear()
-
-    def clear_send_area(self):
-        if self.send_text_edit: self.send_text_edit.clear()
-
-    def get_send_text(self) -> str:
-        return self.send_text_edit.text() if self.send_text_edit else ""
-
-    def set_send_text(self, text: str):
-        if self.send_text_edit: self.send_text_edit.setText(text)
-
-
-class ScriptingPanelWidget(QWidget):  # Full implementation
-    execute_script_requested = Signal(str)
-
-    def __init__(self, main_window_ref: 'SerialDebugger', parent: Optional[QWidget] = None):
-        super().__init__(parent)
-        self.main_window_ref = main_window_ref
-        self.script_input_edit = QPlainTextEdit()
-        self.script_output_edit = QPlainTextEdit()
-        self._init_ui()
-
-    def _init_ui(self):
-        panel_layout = QVBoxLayout(self)
-        script_group = QGroupBox("脚本引擎")
-        group_layout = QVBoxLayout()
-        group_layout.addWidget(QLabel("脚本输入:"))
-        self.script_input_edit.setPlaceholderText("在此输入Python脚本...")
-        font = QFont("Courier New", 10)
-        font.setStyleHint(QFont.StyleHint.Monospace)
-        self.script_input_edit.setFont(font)
-        group_layout.addWidget(self.script_input_edit, 1)
-        self.run_script_button = QPushButton("执行脚本 (Run Script)")
-        self.run_script_button.clicked.connect(self._on_run_script_clicked)
-        group_layout.addWidget(self.run_script_button)
-        group_layout.addWidget(QLabel("脚本输出/结果:"))
-        self.script_output_edit.setReadOnly(True)
-        self.script_output_edit.setFont(font)
-        group_layout.addWidget(self.script_output_edit, 1)
-        clear_output_button = QPushButton("清空输出")
-        clear_output_button.clicked.connect(self.script_output_edit.clear)
-        group_layout.addWidget(clear_output_button)
-        script_group.setLayout(group_layout)
-        panel_layout.addWidget(script_group)
-        self.setLayout(panel_layout)
-
-    @Slot()
-    def _on_run_script_clicked(self):
-        script_text = self.script_input_edit.toPlainText()
-        if script_text.strip():
-            self.execute_script_requested.emit(script_text)
-        elif self.main_window_ref.error_logger:
-            self.main_window_ref.error_logger.log_warning("尝试执行空脚本。")
-            self.display_script_result("错误：脚本内容为空。")
-
-
-    def display_script_result(self, result_text: str):
-        self.script_output_edit.setPlainText(result_text)
-
-    def get_config(self) -> Dict:
-        return {"current_script": self.script_input_edit.toPlainText()}
-
-    def apply_config(self, config: Dict):
-        self.script_input_edit.setPlainText(config.get("current_script", ""))
+    def append_receive_text(self, text: str): self.receive_text_edit.moveCursor(
+        QTextCursor.MoveOperation.End); self.receive_text_edit.insertPlainText(text); self.receive_text_edit.moveCursor(
+        QTextCursor.MoveOperation.End)
+
+    def set_send_enabled(self, enabled: bool): self.send_button.setEnabled(enabled)
+
+    def get_config(self) -> Dict: return {"recv_hex_display": self.recv_hex_checkbox.isChecked(),
+                                          "recv_timestamp_display": self.recv_timestamp_checkbox.isChecked()}
+
+    def apply_config(self, config: Dict): self.recv_hex_checkbox.setChecked(
+        config.get("recv_hex_display", False)); self.recv_timestamp_checkbox.setChecked(
+        config.get("recv_timestamp_display", False))
+
 
 
 class SerialDebugger(QMainWindow):
-    plot_target_renamed_signal = Signal(int, str)
-    plot_target_removed_signal = Signal(int)
-
     def __init__(self, parent: Optional[QWidget] = None):
         super().__init__(parent)
+        self._setup_application_icon(self,"image.png")
+        self.setWindowTitle("big_DICK")
+        self.active_checksum_mode = ChecksumMode.ORIGINAL_SUM_ADD
         self.app_instance = QApplication.instance()
-        if self.app_instance is None: self.app_instance = QApplication(sys.argv)
-
         self.error_logger = ErrorLogger()
-        self._setup_application_icon("resources/icon/image.png")
-        self.setWindowTitle("YJ_Studio (Plugin Enhanced)")
-
-        self.config_manager = ConfigManager(error_logger=self.error_logger, filename="serial_debugger_config_v2.json")
+        self.config_manager = ConfigManager(error_logger=self.error_logger)
         self.theme_manager = ThemeManager(self.app_instance, error_logger=self.error_logger)
         self.data_recorder = DataRecorder(error_logger=self.error_logger)
         self.protocol_analyzer = ProtocolAnalyzer(error_logger=self.error_logger)
         self.serial_manager = SerialManager(error_logger=self.error_logger)
         self.frame_parser = FrameParser(error_logger=self.error_logger)
 
-        self.current_serial_config = SerialPortConfig()
-        self.current_frame_config = FrameConfig()
-        self.active_checksum_mode = Constants.DEFAULT_CHECKSUM_MODE
+        self.current_config = self.config_manager.load_config()
+        self.current_serial_config = SerialPortConfig(**self.current_config.get("serial_port", {}))
+        self.current_frame_config = FrameConfig(**self.current_config.get("frame_definition", {}))
+        checksum_mode_name = self.current_config.get("checksum_mode", Constants.DEFAULT_CHECKSUM_MODE.name)
+        try:
+            self.active_checksum_mode = ChecksumMode[checksum_mode_name]
+        except KeyError:
+            self.active_checksum_mode = Constants.DEFAULT_CHECKSUM_MODE
+        self.setDockNestingEnabled(True)
         self._parsed_frame_count: int = 0
 
-        self.data_processor = DataProcessor(parent=self)
-        self.data_processor.processed_data_signal.connect(self.on_data_processor_processed_data)
-        self.data_processor.processing_error_signal.connect(self.on_data_processor_error)
-        self.data_processor.processing_stats_signal.connect(self.on_data_processor_stats)
-        self.data_processor.start()
-
-        script_engine_host_functions = {
-            'log_info': lambda msg: self.error_logger.log_info(f"[SCRIPT] {msg}"),
-            'log_error': lambda msg: self.error_logger.log_error(f"[SCRIPT] {msg}", "SCRIPT_ERROR"),
-            'send_serial_hex': self.send_serial_data_from_script_hex,
-            'send_serial_text': self.send_serial_data_from_script_text,
-            'get_panel_instance': self.get_dynamic_panel_instance_by_id,
-        }
-        self.script_engine = create_script_engine(
-            debugger_instance=self,
-            initial_host_functions=script_engine_host_functions,
-            add_example_logging_hooks=True
-        )
-
-        self.plugin_manager = PluginManager(self)
-        self._register_core_panels()
-
-        self.enabled_plugin_module_names: Set[str] = set()
-
-        self.dynamic_panel_instances: Dict[int, PanelInterface] = {}
-        self.dynamic_panel_docks: Dict[int, QDockWidget] = {}
-        self._next_dynamic_panel_id: int = 1
+        self.parse_panel_widgets: Dict[int, ParsePanelWidget] = {}
+        self.parse_panel_docks: Dict[int, QDockWidget] = {}
+        self._next_parse_panel_id: int = 1
         self._next_global_receive_container_id: int = 1
+
+        self.send_panel_widgets: Dict[int, SendPanelWidget] = {}
+        self.send_panel_docks: Dict[int, QDockWidget] = {}
+        self._next_send_panel_id: int = 1
+
+        self.plot_widgets_map: Dict[int, PlotWidgetContainer] = {}
+        self.plot_docks_map: Dict[int, QDockWidget] = {}
+        self._next_plot_id: int = 1
 
         self.serial_config_panel_widget: Optional[SerialConfigDefinitionPanelWidget] = None
         self.dw_serial_config: Optional[QDockWidget] = None
@@ -1171,23 +726,16 @@
         self.dw_custom_log: Optional[QDockWidget] = None
         self.basic_comm_panel_widget: Optional[BasicCommPanelWidget] = None
         self.dw_basic_serial: Optional[QDockWidget] = None
-        self.scripting_panel_widget: Optional[ScriptingPanelWidget] = None
-        self.dw_scripting_panel: Optional[QDockWidget] = None
-
-        self.status_bar_label = QLabel("未连接")
-        self.setDockNestingEnabled(True)
-        self._init_fixed_panels_ui()
+
+        self._init_ui_dockable_layout()
         self.create_menus()
-
-        self._load_configuration()
-
-        self.plugin_manager.update_enabled_plugins(self.enabled_plugin_module_names)
-        self.plugin_manager.discover_plugins("panel_plugins", load_only_enabled=True)
-        self._update_add_panel_menu()
+        self.apply_loaded_config_to_ui()
 
         self.populate_serial_ports_ui()
-        self.update_fixed_panels_connection_status(False)
-
+        self.update_port_status_ui(False)
+        self.update_all_parse_panels_plot_targets()
+
+        # Connect signals from core components
         self.serial_manager.connection_status_changed.connect(self.on_serial_connection_status_changed)
         self.serial_manager.data_received.connect(self.on_serial_data_received)
         self.serial_manager.error_occurred_signal.connect(self.on_serial_manager_error)
@@ -1195,33 +743,35 @@
         self.frame_parser.checksum_error.connect(self.on_frame_checksum_error)
         self.frame_parser.frame_parse_error.connect(self.on_frame_general_parse_error)
 
-        self.error_logger.log_info("应用程序启动 (插件管理增强)。")
-
-    def _register_core_panels(self):
-        core_modules_to_enable = set()
-        self.plugin_manager.register_panel_type(AdaptedParsePanelWidget, module_name='__main__')
-        core_modules_to_enable.add('__main__')
-        self.plugin_manager.register_panel_type(AdaptedSendPanelWidget, module_name='__main__')
-        if PYQTGRAPH_AVAILABLE:
-            self.plugin_manager.register_panel_type(AdaptedPlotWidgetPanel, module_name='__main__')
-
-    def _init_fixed_panels_ui(self):
-        self.serial_config_panel_widget = SerialConfigDefinitionPanelWidget(parent_main_window=self)
+        self.error_logger.log_info("应用程序启动。")
+        self.restore_geometry_and_state()
+
+    def get_next_global_receive_container_id(self) -> int:
+        current_id = self._next_global_receive_container_id
+        self._next_global_receive_container_id += 1
+        return current_id
+
+    def clear_plot_curves_for_container(self, container_id: int):
+        for plot_widget_container in self.plot_widgets_map.values():
+            plot_widget_container.remove_curve_for_container(container_id)
+
+    def _init_ui_dockable_layout(self) -> None:
+        self.serial_config_panel_widget = SerialConfigDefinitionPanelWidget(parent_main_window=self, parent=self)
         self.dw_serial_config = QDockWidget("串口与帧定义", self)
         self.dw_serial_config.setObjectName("SerialConfigDock")
         self.dw_serial_config.setWidget(self.serial_config_panel_widget)
         self.addDockWidget(Qt.DockWidgetArea.LeftDockWidgetArea, self.dw_serial_config)
         self.serial_config_panel_widget.connect_button_toggled.connect(self.toggle_connection_action_handler)
         self.serial_config_panel_widget.refresh_ports_requested.connect(self.populate_serial_ports_ui)
-        self.serial_config_panel_widget.config_changed.connect(self.update_current_serial_frame_configs_from_ui)
-
-        self.custom_log_panel_widget = CustomLogPanelWidget(main_window_ref=self)
+        self.serial_config_panel_widget.config_changed.connect(self.update_current_configs_from_ui_panel)
+
+        self.custom_log_panel_widget = CustomLogPanelWidget(main_window_ref=self, parent=self)
         self.dw_custom_log = QDockWidget("协议帧原始数据", self)
         self.dw_custom_log.setObjectName("CustomProtocolLogDock")
         self.dw_custom_log.setWidget(self.custom_log_panel_widget)
         self.addDockWidget(Qt.DockWidgetArea.BottomDockWidgetArea, self.dw_custom_log)
 
-        self.basic_comm_panel_widget = BasicCommPanelWidget(main_window_ref=self)
+        self.basic_comm_panel_widget = BasicCommPanelWidget(main_window_ref=self, parent=self)
         self.dw_basic_serial = QDockWidget("基本收发", self)
         self.dw_basic_serial.setObjectName("BasicSerialDock")
         self.dw_basic_serial.setWidget(self.basic_comm_panel_widget)
@@ -1231,25 +781,73 @@
         try:
             self.tabifyDockWidget(self.dw_custom_log, self.dw_basic_serial)
         except AttributeError as e:
-            self.error_logger.log_warning(f"[UI_SETUP] 无法标签页化停靠窗口 (日志/基本): {e}")
-
-        self.scripting_panel_widget = ScriptingPanelWidget(main_window_ref=self)
-        self.dw_scripting_panel = QDockWidget("脚本引擎", self)
-        self.dw_scripting_panel.setObjectName("ScriptingPanelDock")
-        self.dw_scripting_panel.setWidget(self.scripting_panel_widget)
-        self.addDockWidget(Qt.DockWidgetArea.RightDockWidgetArea, self.dw_scripting_panel)
-        if self.scripting_panel_widget: self.scripting_panel_widget.execute_script_requested.connect(
-            self._handle_script_execution_request)
-
+            self.error_logger.log_warning(f"无法标签页化停靠窗口 (日志/基本): {e}")
+
+        # --- Dynamic Panels ---
+        parse_panel_configs = self.current_config.get("parse_panels", [])
+        migrated_old_parse = False
+        if not parse_panel_configs and "receive_containers" in self.current_config:  # Old format check
+            self.add_new_parse_panel_action(config={
+                "parse_func_id": self.current_config.get("parse_func_id", "C1"),
+                "data_mapping_mode": self.current_config.get("data_mapping_mode", "顺序填充 (Sequential)"),
+                "receive_containers": self.current_config.get("receive_containers", []),
+                "dock_name": "默认解析面板 (旧)"  # This name will be used for QDockWidget
+            }, from_config=True, is_migration=True)
+            migrated_old_parse = True
+        elif parse_panel_configs:
+            for panel_cfg in parse_panel_configs:
+                self.add_new_parse_panel_action(config=panel_cfg, from_config=True)
+        if not self.parse_panel_docks and not migrated_old_parse:
+            self.add_new_parse_panel_action(panel_name_suggestion="默认解析面板 1", from_config=True)
+
+        send_panel_configs = self.current_config.get("send_panels", [])
+        migrated_old_send = False
+        if not send_panel_configs and "send_containers" in self.current_config:  # Old format check
+            migrated_send_panel_cfg = {
+                "panel_func_id": self.current_frame_config.func_id if self.current_frame_config.func_id else f"S{self._next_send_panel_id}",
+                "send_containers": self.current_config.get("send_containers", []),
+                "dock_name": "默认发送面板 (旧)"}  # This name will be used for QDockWidget
+            self.add_new_send_panel_action(config=migrated_send_panel_cfg, from_config=True, is_migration=True)
+            migrated_old_send = True
+        elif send_panel_configs:
+            for panel_cfg in send_panel_configs:
+                self.add_new_send_panel_action(config=panel_cfg, from_config=True)
+        if not self.send_panel_docks and not migrated_old_send:
+            self.add_new_send_panel_action(panel_name_suggestion="默认发送面板 1", from_config=True)
+
+        if self.dw_serial_config and self.send_panel_docks:
+            first_send_dock_id = min(self.send_panel_docks.keys(), default=None)
+            if first_send_dock_id is not None:
+                try:
+                    self.tabifyDockWidget(self.dw_serial_config, self.send_panel_docks[first_send_dock_id])
+                except AttributeError as e:
+                    self.error_logger.log_warning(f"无法标签页化停靠窗口 (串口/发送): {e}")
+        elif self.dw_serial_config and self.parse_panel_docks:
+            first_parse_dock_id = min(self.parse_panel_docks.keys(), default=None)
+            if first_parse_dock_id is not None:
+                try:
+                    self.tabifyDockWidget(self.dw_serial_config, self.parse_panel_docks[first_parse_dock_id])
+                except AttributeError as e:
+                    self.error_logger.log_warning(f"无法标签页化停靠窗口 (串口/解析): {e}")
+
+        plot_configs = self.current_config.get("plot_configs", [])
+        if not plot_configs and PYQTGRAPH_AVAILABLE:
+            self.add_new_plot_widget_action(name="主波形图", from_config=False)
+        elif plot_configs and PYQTGRAPH_AVAILABLE:
+            for plot_cfg in plot_configs:
+                self.add_new_plot_widget_action(name=plot_cfg.get("name", f"波形图 {self._next_plot_id}"),
+                                                plot_id_from_config=plot_cfg.get("id"), from_config=True)
+
+        self.status_bar_label = QLabel("未连接")
         self.statusBar().addWidget(self.status_bar_label)
 
     def create_menus(self) -> None:
         file_menu = self.menuBar().addMenu("文件(&F)")
         load_config_action = QAction("加载配置...", self)
-        load_config_action.triggered.connect(self.load_configuration_action_dialog)
+        load_config_action.triggered.connect(self.load_configuration_action)
         file_menu.addAction(load_config_action)
         save_config_action = QAction("保存配置...", self)
-        save_config_action.triggered.connect(self.save_configuration_action_dialog)
+        save_config_action.triggered.connect(self.save_configuration_action)
         file_menu.addAction(save_config_action)
         file_menu.addSeparator()
         export_parsed_data_action = QAction("导出已解析数据 (CSV)...", self)
@@ -1267,11 +865,10 @@
         if self.dw_serial_config: self.view_menu.addAction(self.dw_serial_config.toggleViewAction())
         if self.dw_custom_log: self.view_menu.addAction(self.dw_custom_log.toggleViewAction())
         if self.dw_basic_serial: self.view_menu.addAction(self.dw_basic_serial.toggleViewAction())
-        if self.dw_scripting_panel: self.view_menu.addAction(self.dw_scripting_panel.toggleViewAction())
         self.view_menu.addSeparator()
 
         theme_menu = self.view_menu.addMenu("背景样式")
-        for theme_name in Constants.THEME_OPTIONS:
+        for theme_name in Constants.THEME_OPTIONS:  # Assuming THEME_OPTIONS is defined in constants
             action = QAction(f"{theme_name.replace('_', ' ').capitalize()} 主题", self)
             action.triggered.connect(lambda checked=False, tn=theme_name: self.apply_theme_action(tn))
             theme_menu.addAction(action)
@@ -1280,24 +877,22 @@
         theme_menu.addAction(load_external_qss_action)
 
         tools_menu = self.menuBar().addMenu("工具(&T)")
-        self.add_panel_menu = tools_menu.addMenu("添加面板")
-        self._update_add_panel_menu()
-
-        manage_plugins_action = QAction("插件管理器...", self)
-        manage_plugins_action.triggered.connect(self.open_plugin_manager_dialog)
-        tools_menu.addAction(manage_plugins_action)
-
-        reload_plugins_action = QAction("扫描/重载插件", self)
-        reload_plugins_action.triggered.connect(self.reload_all_plugins_action)
-        tools_menu.addAction(reload_plugins_action)
+        add_parse_panel_action = QAction("添加自定义解析面板...", self)
+        add_parse_panel_action.triggered.connect(lambda: self.add_new_parse_panel_action())
+        tools_menu.addAction(add_parse_panel_action)
+        add_send_panel_action = QAction("添加自定义发送面板...", self)
+        add_send_panel_action.triggered.connect(lambda: self.add_new_send_panel_action())
+        tools_menu.addAction(add_send_panel_action)
         tools_menu.addSeparator()
-
-        if PYQTGRAPH_AVAILABLE:
-            clear_all_plots_action = QAction("清空所有波形图", self)
-            clear_all_plots_action.triggered.connect(self.clear_all_plot_panels_action)
-            tools_menu.addAction(clear_all_plots_action)
-            tools_menu.addSeparator()
-
+        add_plot_action = QAction("添加波形图窗口(&P)", self)
+        add_plot_action.setEnabled(PYQTGRAPH_AVAILABLE)
+        add_plot_action.triggered.connect(lambda: self.add_new_plot_widget_action(from_config=False))
+        tools_menu.addAction(add_plot_action)
+        clear_all_plots_action = QAction("清空所有波形图", self)
+        clear_all_plots_action.setEnabled(PYQTGRAPH_AVAILABLE)
+        clear_all_plots_action.triggered.connect(self.clear_all_plots_action)
+        tools_menu.addAction(clear_all_plots_action)
+        tools_menu.addSeparator()
         self.start_raw_record_action = QAction("开始原始数据录制", self)
         self.start_raw_record_action.setCheckable(True)
         self.start_raw_record_action.triggered.connect(self.toggle_raw_data_recording_action)
@@ -1310,525 +905,210 @@
         reset_stats_action.triggered.connect(self.protocol_analyzer.reset_statistics)
         tools_menu.addAction(reset_stats_action)
 
-    def _update_add_panel_menu(self):
-        if not hasattr(self, 'add_panel_menu'): return
-        self.add_panel_menu.clear()
-        available_panel_types = self.plugin_manager.get_creatable_panel_types()
-        self.error_logger.log_info(f"[UI_SETUP] 可用动态面板插件: {available_panel_types}")
-        if not available_panel_types:
-            no_panels_action = QAction("无可用动态面板插件", self)
-            no_panels_action.setEnabled(False)
-            self.add_panel_menu.addAction(no_panels_action)
-        else:
-            for type_name, display_name in available_panel_types.items():
-                action = QAction(f"添加 {display_name}...", self)
-                action.triggered.connect(
-                    lambda checked=False, pt=type_name: self.add_dynamic_panel_action(panel_type_name=pt))
-                self.add_panel_menu.addAction(action)
-
-    def _load_configuration(self):
-        config_data = self.config_manager.load_config()
-        if not config_data:
-            self.error_logger.log_warning("[CONFIG] 未能加载配置文件，使用默认设置。")
-            self.current_serial_config = SerialPortConfig()
-            self.current_frame_config = FrameConfig()
-            self.active_checksum_mode = Constants.DEFAULT_CHECKSUM_MODE
-            if self.serial_config_panel_widget: self.serial_config_panel_widget.update_ui_from_main_configs(
-                self.current_serial_config, self.current_frame_config, self.active_checksum_mode)
-            self._next_dynamic_panel_id = 1
-            self._next_global_receive_container_id = 1
-            self.enabled_plugin_module_names = set()
-            return
-
-        self.current_serial_config = SerialPortConfig(**config_data.get("serial_port", {}))
-        self.current_frame_config = FrameConfig(**config_data.get("frame_definition", {}))
-        checksum_mode_name = config_data.get("checksum_mode", Constants.DEFAULT_CHECKSUM_MODE.name)
+    @Slot()
+    def update_current_configs_from_ui_panel(self):
+        """Called when config in SerialConfigDefinitionPanelWidget changes."""
+        if not self.serial_config_panel_widget: return
+        self.current_serial_config = self.serial_config_panel_widget.get_serial_config_from_ui()
+        self.current_frame_config = self.serial_config_panel_widget.get_frame_config_from_ui()
+        self.active_checksum_mode = self.serial_config_panel_widget.get_checksum_mode_from_ui()
+        if self.error_logger:
+            self.error_logger.log_debug(
+                f"Main configs updated from panel. Serial: {vars(self.current_serial_config)}, Frame: {vars(self.current_frame_config)}, Checksum: {self.active_checksum_mode.name}")
+
+    def apply_loaded_config_to_ui(self) -> None:
+        # Update master config objects first from the loaded self.current_config
+        self.current_serial_config = SerialPortConfig(**self.current_config.get("serial_port", {}))
+        self.current_frame_config = FrameConfig(**self.current_config.get("frame_definition", {}))
+        checksum_mode_name = self.current_config.get("checksum_mode", Constants.DEFAULT_CHECKSUM_MODE.name)
         try:
             self.active_checksum_mode = ChecksumMode[checksum_mode_name]
         except KeyError:
             self.active_checksum_mode = Constants.DEFAULT_CHECKSUM_MODE
-
-        if self.serial_config_panel_widget: self.serial_config_panel_widget.update_ui_from_main_configs(
-            self.current_serial_config, self.current_frame_config, self.active_checksum_mode)
-        if self.custom_log_panel_widget: self.custom_log_panel_widget.apply_config(
-            config_data.get("custom_log_panel", {}))
-        if self.basic_comm_panel_widget: self.basic_comm_panel_widget.apply_config(
-            config_data.get("basic_comm_panel", {}))
-        if self.scripting_panel_widget: self.scripting_panel_widget.apply_config(config_data.get("scripting_panel", {}))
-
-        loaded_theme_info = config_data.get("ui_theme_info", {"type": "internal", "name": "light", "path": None})
+            if self.error_logger: self.error_logger.log_warning(
+                f"Invalid checksum_mode '{checksum_mode_name}' in config, using default.")
+
+        # Apply to SerialConfigDefinitionPanelWidget (it will set its own UI elements)
+        if self.serial_config_panel_widget:
+            self.serial_config_panel_widget.update_ui_from_main_configs(
+                self.current_serial_config,
+                self.current_frame_config,
+                self.active_checksum_mode
+            )
+        # Apply to CustomLogPanelWidget
+        if self.custom_log_panel_widget:
+            self.custom_log_panel_widget.apply_config(self.current_config.get("custom_log_panel", {}))
+        # Apply to BasicCommPanelWidget
+        if self.basic_comm_panel_widget:
+            self.basic_comm_panel_widget.apply_config(self.current_config.get("basic_comm_panel", {}))
+
+        loaded_theme_info = self.current_config.get("ui_theme_info",
+                                                    {"type": "internal", "name": "light", "path": None})
         if loaded_theme_info["type"] == "internal" and loaded_theme_info.get("name"):
             self.theme_manager.apply_theme(loaded_theme_info["name"])
         elif loaded_theme_info["type"] == "external" and loaded_theme_info.get("path"):
             self.theme_manager.apply_external_qss(loaded_theme_info["path"])
-
-        self.enabled_plugin_module_names = set(config_data.get("enabled_plugins", []))
-        # self.plugin_manager.update_enabled_plugins(self.enabled_plugin_module_names) # Moved to after __init__
-
-        dynamic_panels_config = config_data.get("dynamic_panels", [])
-        highest_panel_id = 0
-        for panel_cfg_item in dynamic_panels_config:
-            panel_type = panel_cfg_item.get("panel_type_name")
-            panel_id = panel_cfg_item.get("panel_id")
-            dock_name = panel_cfg_item.get("dock_name")
-            specific_config = panel_cfg_item.get("config", {})
-
-            module_name_of_panel_type = self.plugin_manager.get_module_name_for_panel_type(
-                panel_type) if panel_type else None
-            can_load_from_config = False
-            if module_name_of_panel_type == "__main__":
-                can_load_from_config = True
-            elif module_name_of_panel_type:
-                can_load_from_config = module_name_of_panel_type in self.enabled_plugin_module_names and \
-                                       module_name_of_panel_type not in self.plugin_manager.session_blocklisted_modules
-
-            if panel_type and panel_id is not None and can_load_from_config:
-                self.add_dynamic_panel_action(panel_type_name=panel_type, initial_config=specific_config,
-                                              panel_id_override=panel_id, dock_name_override=dock_name,
-                                              from_config_load=True)
-                if panel_id > highest_panel_id: highest_panel_id = panel_id
-            elif panel_type and panel_id is not None and not can_load_from_config:
-                self.error_logger.log_info(
-                    f"[CONFIG_LOAD] 面板 ID {panel_id} (类型: {panel_type}) 由于其模块未启用或被阻止而未加载。")
-
-        self._next_dynamic_panel_id = config_data.get("next_dynamic_panel_id", highest_panel_id + 1)
-        self._next_global_receive_container_id = config_data.get("next_global_receive_container_id", 1)
-
-        settings = QSettings("MyCompany", "SerialDebuggerProV2")
-        geom_b64_str = settings.value("window_geometry")
-        state_b64_str = settings.value("window_state")
-        if isinstance(geom_b64_str, str): self.restoreGeometry(QByteArray.fromBase64(geom_b64_str.encode()))
-        if isinstance(state_b64_str, str): self.restoreState(QByteArray.fromBase64(state_b64_str.encode()))
-
-        self.error_logger.log_info("[CONFIG] 配置已加载并应用到UI。")
+        else:
+            self.theme_manager.apply_theme("light")
+
+        self._clear_all_parse_panels()
+        parse_panel_configs = self.current_config.get("parse_panels", [])
+        migrated_old_parse = False
+        if not parse_panel_configs and "receive_containers" in self.current_config:  # Migration
+            self.add_new_parse_panel_action(config={
+                "parse_func_id": self.current_config.get("parse_func_id", "C1"),
+                "data_mapping_mode": self.current_config.get("data_mapping_mode", "顺序填充 (Sequential)"),
+                "receive_containers": self.current_config.get("receive_containers", []),
+                "dock_name": self.current_config.get("parse_panel_dock_name", "默认解析面板 (旧)")
+                # Use saved dock_name if available
+            }, from_config=True, is_migration=True)
+            migrated_old_parse = True
+        elif parse_panel_configs:
+            for panel_cfg in parse_panel_configs: self.add_new_parse_panel_action(config=panel_cfg, from_config=True)
+
+        # If still no parse panels after load/migration, create a default one.
+        if not self.parse_panel_docks and not migrated_old_parse:
+            self.add_new_parse_panel_action(panel_name_suggestion="默认解析面板 1", from_config=True)
+
+        self._clear_all_send_panels()
+        send_panel_configs = self.current_config.get("send_panels", [])
+        migrated_old_send = False
+        if not send_panel_configs and "send_containers" in self.current_config:  # Migration
+            migrated_send_cfg = {
+                "panel_func_id": self.current_frame_config.func_id,
+                "send_containers": self.current_config.get("send_containers", []),
+                "dock_name": self.current_config.get("send_panel_dock_name",
+                                                     "默认发送面板 (旧)")}  # Use saved dock_name
+            self.add_new_send_panel_action(config=migrated_send_cfg, from_config=True, is_migration=True)
+            migrated_old_send = True
+        elif send_panel_configs:
+            for panel_cfg in send_panel_configs: self.add_new_send_panel_action(config=panel_cfg, from_config=True)
+
+        # If still no send panels after load/migration, create a default one.
+        if not self.send_panel_docks and not migrated_old_send:
+            self.add_new_send_panel_action(panel_name_suggestion="默认发送面板 1", from_config=True)
+
+        # Plots are loaded in _init_ui_dockable_layout
+        # We just need to make sure their plot targets are updated after parse panels are loaded
         self.update_all_parse_panels_plot_targets()
-
-    def _gather_current_configuration(self) -> Dict[str, Any]:
-        self.update_current_serial_frame_configs_from_ui()
-        dynamic_panels_list = []
-        for panel_id, panel_instance in self.dynamic_panel_instances.items():
-            panel_type = self.plugin_manager.get_panel_type_from_instance(panel_instance)
-            dock_widget = self.dynamic_panel_docks.get(panel_id)
-            if panel_type and dock_widget:
-                dynamic_panels_list.append(
-                    {"panel_type_name": panel_type, "panel_id": panel_id, "dock_name": dock_widget.windowTitle(),
-                     "config": panel_instance.get_config()})
+        if self.error_logger: self.error_logger.log_info("配置已加载并应用到UI。")
+
+    def gather_current_ui_config(self) -> Dict[str, Any]:
+        # Get latest values from the SerialConfigDefinitionPanelWidget
+        if self.serial_config_panel_widget:
+            self.current_serial_config = self.serial_config_panel_widget.get_serial_config_from_ui()
+            self.current_frame_config = self.serial_config_panel_widget.get_frame_config_from_ui()
+            self.active_checksum_mode = self.serial_config_panel_widget.get_checksum_mode_from_ui()
+
+        parse_panel_configs_list = [p.get_config() for p in self.parse_panel_widgets.values()]
+        send_panel_configs_list = [p.get_panel_config() for p in self.send_panel_widgets.values()]
+        # For plot_configs, ensure 'dock_name' is saved if that's used for restoring titles.
+        # PlotWidgetContainer.get_config() would need to provide this if desired.
+        # Assuming PlotWidgetContainer has a plot_name and the dock widget title is derived from it.
+        plot_configs = []
+        for pid, p_container in self.plot_widgets_map.items():
+            dock = self.plot_docks_map.get(pid)
+            plot_cfg = {"id": pid, "name": p_container.plot_name}
+            if dock:
+                plot_cfg["dock_name"] = dock.windowTitle()
+            plot_configs.append(plot_cfg)
 
         config_data = {
-            "serial_port": vars(self.current_serial_config), "frame_definition": vars(self.current_frame_config),
-            "checksum_mode": self.active_checksum_mode.name, "ui_theme_info": self.theme_manager.current_theme_info,
+            "serial_port": vars(self.current_serial_config),
+            "frame_definition": vars(self.current_frame_config),
+            "checksum_mode": self.active_checksum_mode.name,
+            "ui_theme_info": self.theme_manager.current_theme_info,
+            "parse_panels": parse_panel_configs_list,
+            "send_panels": send_panel_configs_list,
+            "plot_configs": plot_configs,
             "custom_log_panel": self.custom_log_panel_widget.get_config() if self.custom_log_panel_widget else {},
             "basic_comm_panel": self.basic_comm_panel_widget.get_config() if self.basic_comm_panel_widget else {},
-            "scripting_panel": self.scripting_panel_widget.get_config() if self.scripting_panel_widget else {},
-            "dynamic_panels": dynamic_panels_list,
-            "next_dynamic_panel_id": self._next_dynamic_panel_id,
-            "next_global_receive_container_id": self._next_global_receive_container_id,
-            "enabled_plugins": list(self.enabled_plugin_module_names)
+            "window_geometry": self.saveGeometry().toBase64().data().decode(),
+            "window_state": self.saveState().toBase64().data().decode(),
         }
         return config_data
-
-    @Slot()
-    def open_plugin_manager_dialog(self):
-        dialog = PluginManagementDialog(self.plugin_manager, self, self)
-        dialog.plugin_status_changed_signal.connect(self._handle_plugin_status_change_from_dialog)
-        dialog.exec()
-
-    @Slot(str, str)
-    def _handle_plugin_status_change_from_dialog(self, module_name: str, new_status: str):
-        self.error_logger.log_info(f"插件管理器请求更新模块 '{module_name}' 状态为 '{new_status}'。", "PLUGIN_MGMT")
-        if new_status in ["enabled", "disabled", "session_blocked", "unblocked_needs_scan"]:
-            QMessageBox.information(self, "插件状态变更",
-                                    f"插件模块 '{module_name}' 的状态已更新。\n"
-                                    "将执行插件重载以应用更改。活动的面板实例可能会被关闭和尝试恢复。")
-            self.reload_all_plugins_action(preserve_configs=True)
-        self._update_add_panel_menu()
-
-    def update_plugin_enabled_status(self, module_name: str, enable: bool):
-        if enable:
-            self.enabled_plugin_module_names.add(module_name)
-            if module_name in self.plugin_manager.session_blocklisted_modules:
-                self.plugin_manager.unblock_module_for_session(module_name)
-            self.error_logger.log_info(f"模块 '{module_name}' 已标记为启用。", "PLUGIN_MGMT")
-        else:
-            self.enabled_plugin_module_names.discard(module_name)
-            self.error_logger.log_info(f"模块 '{module_name}' 已标记为禁用。", "PLUGIN_MGMT")
-            self._process_module_disable_or_block(module_name)
-
-        self.plugin_manager.update_enabled_plugins(self.enabled_plugin_module_names)
-        # Persist the change to enabled_plugins list in the main config
-        current_app_config = self.config_manager.load_config()  # Load current full config
-        if not current_app_config: current_app_config = {}  # Handle case where config doesn't exist
-        current_app_config["enabled_plugins"] = list(self.enabled_plugin_module_names)
-        self.config_manager.save_config(current_app_config)  # Save updated full config
-
-    def session_block_plugin_module(self, module_name: str):
-        self.error_logger.log_info(f"请求会话级阻止模块: {module_name}", "PLUGIN_MGMT")
-        self._process_module_disable_or_block(module_name)
-        self.plugin_manager.block_module_for_session(module_name)
-        # Update enabled_plugins in config as blocking also implies disabling for persistence
-        if module_name in self.enabled_plugin_module_names:
-            self.enabled_plugin_module_names.discard(module_name)
-            self.plugin_manager.update_enabled_plugins(self.enabled_plugin_module_names)
-            current_app_config = self.config_manager.load_config()
-            if not current_app_config: current_app_config = {}
-            current_app_config["enabled_plugins"] = list(self.enabled_plugin_module_names)
-            self.config_manager.save_config(current_app_config)
-
-    def _process_module_disable_or_block(self, module_name: str):
-        panel_ids_to_remove = []
-        for panel_id, panel_instance in list(self.dynamic_panel_instances.items()):
-            instance_panel_type = self.plugin_manager.get_panel_type_from_instance(panel_instance)
-            if instance_panel_type:
-                instance_module_name = self.plugin_manager.get_module_name_for_panel_type(instance_panel_type)
-                if instance_module_name == module_name:
-                    panel_ids_to_remove.append(panel_id)
-
-        if panel_ids_to_remove:
-            self.error_logger.log_info(f"正在关闭模块 {module_name} 的 {len(panel_ids_to_remove)} 个活动面板实例...",
-                                       "PLUGIN_MGMT")
-            for panel_id in panel_ids_to_remove:
-                self.remove_dynamic_panel(panel_id)
-
-        types_to_unregister = [
-            pt_name for pt_name, (_, _, mod_name) in self.plugin_manager.registered_panel_types.items()
-            if mod_name == module_name
-        ]
-        for pt_name in types_to_unregister:
-            self.plugin_manager.unregister_panel_type(pt_name)
-
-        self._update_add_panel_menu()
-
-    @Slot()
-    def reload_all_plugins_action(self, preserve_configs: bool = True):
-        self.error_logger.log_info("开始插件热重载流程...")
-
-        if preserve_configs:
-            self.plugin_manager.store_active_panel_configs(self.dynamic_panel_instances)
-
-        active_panel_ids = list(self.dynamic_panel_instances.keys())
-        if active_panel_ids:
-            self.error_logger.log_info(f"将要移除 {len(active_panel_ids)} 个活动面板实例...")
-            for panel_id in active_panel_ids:
-                self.remove_dynamic_panel(panel_id)
-
-        if self.dynamic_panel_instances or self.dynamic_panel_docks:
-            self.error_logger.log_warning(
-                f"热重载后仍有残留面板实例或停靠窗口! Instances: {len(self.dynamic_panel_instances)}, Docks: {len(self.dynamic_panel_docks)}")
-            self.dynamic_panel_instances.clear()
-            self.dynamic_panel_docks.clear()
-
-        self.plugin_manager.update_enabled_plugins(self.enabled_plugin_module_names)
-
-        self.error_logger.log_info("正在重新扫描和加载插件模块...")
-        reloaded_panel_type_names = self.plugin_manager.discover_plugins(
-            "panel_plugins",
-            reload_modules=True,
-            load_only_enabled=True
-        )
-        self.error_logger.log_info(
-            f"插件模块扫描/重载完毕。活动类型: {list(self.plugin_manager.get_creatable_panel_types().keys())}")
-
-        self._update_add_panel_menu()
-        self.error_logger.log_info("“添加面板”菜单已更新。")
-
-        restored_count = 0
-        if preserve_configs:
-            self.error_logger.log_info("正在尝试恢复之前活动的面板...")
-            for panel_type_name_to_restore in self.plugin_manager.get_creatable_panel_types().keys():
-                stored_configs = self.plugin_manager.get_stored_configs_for_reload(panel_type_name_to_restore)
-                for panel_data in stored_configs:
-                    restored_panel = self.add_dynamic_panel_action(
-                        panel_type_name=panel_type_name_to_restore,
-                        initial_config=panel_data.get("config"),
-                        panel_id_override=panel_data.get("panel_id"),
-                        dock_name_override=panel_data.get("dock_name"),
-                        from_config_load=True
-                    )
-                    if restored_panel: restored_count += 1
-            self.plugin_manager.clear_stored_configs()
-
-        self.error_logger.log_info(f"插件热重载流程完毕。成功恢复 {restored_count} 个面板实例。")
-        sender_obj = self.sender()
-        if not isinstance(sender_obj, QDialog) or (
-                isinstance(sender_obj, QDialog) and sender_obj.windowTitle() != "插件管理器"):
-            QMessageBox.information(self, "插件重载", f"插件已重新加载。\n成功恢复 {restored_count} 个面板实例。")
-
-    def _setup_application_icon(self, icon_filename: str):
-        try:
-            base_path = Path(sys._MEIPASS) if getattr(sys, 'frozen', False) and hasattr(sys, '_MEIPASS') else Path(
-                __file__).resolve().parent
-            icon_path = base_path / icon_filename
-            if icon_path.exists():
-                self.setWindowIcon(QIcon(str(icon_path)))
-            else:
-                self.error_logger.log_warning(f"应用程序图标文件未找到: {icon_path}")
-        except Exception as e:
-            self.error_logger.log_error(f"设置应用程序图标时出错: {e}", "APPLICATION_ICON_SETUP")
-
-    @Slot(str)
-    def add_dynamic_panel_action(self, panel_type_name: str, initial_config: Optional[Dict[str, Any]] = None,
-                                 panel_id_override: Optional[int] = None, dock_name_override: Optional[str] = None,
-                                 from_config_load: bool = False) -> Optional[PanelInterface]:
-        panel_id_to_use = panel_id_override if panel_id_override is not None else self._next_dynamic_panel_id
-        panel_widget = self.plugin_manager.create_panel_instance(panel_type_name, panel_id_to_use, initial_config)
-        if not panel_widget: self.error_logger.log_error(f"创建面板实例失败: {panel_type_name}",
-                                                         "UI_ACTION"); return None
-        actual_dock_title = dock_name_override
-        if not actual_dock_title:
-            if not from_config_load:
-                default_title_from_panel = panel_widget.get_initial_dock_title()
-                text, ok = QInputDialog.getText(self, f"新{panel_widget.PANEL_DISPLAY_NAME}", "面板显示名称:",
-                                                QLineEdit.EchoMode.Normal, default_title_from_panel)
-                if not ok or not text.strip(): self.error_logger.log_info(
-                    f"[UI_ACTION] 用户取消添加新面板 '{panel_type_name}'."); return None
-                actual_dock_title = text.strip()
-            else:
-                actual_dock_title = panel_widget.get_initial_dock_title()
-        dw_panel = QDockWidget(actual_dock_title, self)
-        dw_panel.setObjectName(f"{panel_type_name}_Dock_{panel_id_to_use}")
-        dw_panel.setWidget(panel_widget)
-        dw_panel.installEventFilter(self)
-        panel_widget.dock_title_changed.connect(dw_panel.setWindowTitle)
-        all_current_dynamic_docks = list(self.dynamic_panel_docks.values())
-        target_tab_dock = None
-        if all_current_dynamic_docks:
-            target_tab_dock = all_current_dynamic_docks[-1]
-        elif self.dw_scripting_panel:
-            target_tab_dock = self.dw_scripting_panel
-        if target_tab_dock:
-            self.tabifyDockWidget(target_tab_dock, dw_panel)
-        else:
-            self.addDockWidget(Qt.DockWidgetArea.RightDockWidgetArea, dw_panel)
-        self.dynamic_panel_instances[panel_id_to_use] = panel_widget
-        self.dynamic_panel_docks[panel_id_to_use] = dw_panel
-        if panel_id_override is None:
-            self._next_dynamic_panel_id += 1
-        elif panel_id_to_use >= self._next_dynamic_panel_id:
-            self._next_dynamic_panel_id = panel_id_to_use + 1
-        if hasattr(self, 'view_menu'): self.view_menu.addAction(dw_panel.toggleViewAction())
-        panel_widget.on_panel_added()
-        dw_panel.show()
-        if isinstance(panel_widget, AdaptedParsePanelWidget): panel_widget.update_children_plot_targets()
-        if isinstance(panel_widget, AdaptedPlotWidgetPanel): self.update_all_parse_panels_plot_targets()
-        if self.error_logger and not from_config_load: self.error_logger.log_info(
-            f"[UI_ACTION] 已添加动态面板: 类型='{panel_type_name}', ID={panel_id_to_use}, 名称='{actual_dock_title}'")
-        return panel_widget
-
-    def remove_dynamic_panel(self, panel_id_to_remove: int):
-        panel_widget = self.dynamic_panel_instances.pop(panel_id_to_remove, None)
-        dock_widget = self.dynamic_panel_docks.pop(panel_id_to_remove, None)
-        if panel_widget: panel_widget.on_panel_removed(); panel_widget.deleteLater()
-        if dock_widget:
-            if hasattr(self, 'view_menu'): view_action = dock_widget.toggleViewAction();
-            if view_action: self.view_menu.removeAction(view_action)
-            self.removeDockWidget(dock_widget)
-            dock_widget.deleteLater()
-            self.error_logger.log_info(
-                f"[UI_ACTION] 已移除动态面板 ID: {panel_id_to_remove}, 名称: '{dock_widget.windowTitle()}'")
-        self.update_all_parse_panels_plot_targets()
-        if PYQTGRAPH_AVAILABLE and isinstance(panel_widget,
-                                              AdaptedPlotWidgetPanel): self.plot_target_removed_signal.emit(
-            panel_id_to_remove)
-
-    def eventFilter(self, watched_object: QObject, event: QEvent) -> bool:
-        if event.type() == QEvent.Type.Close and isinstance(watched_object, QDockWidget):
-            panel_id_to_remove = None
-            for pid, dock in self.dynamic_panel_docks.items():
-                if dock == watched_object:
-                    reply = QMessageBox.question(self, "关闭/卸载面板确认",
-                                                 f"您确定要关闭并卸载面板 '{dock.windowTitle()}' 吗？\n此操作将移除该面板实例，并且在下次保存配置前不会自动加载。",
-                                                 QMessageBox.StandardButton.Yes | QMessageBox.StandardButton.No,
-                                                 QMessageBox.StandardButton.No)
-                    if reply == QMessageBox.StandardButton.Yes:
-                        panel_id_to_remove = pid
-                    else:
-                        event.ignore(); return True
-                    break
-            if panel_id_to_remove is not None: self.remove_dynamic_panel(
-                panel_id_to_remove); event.accept(); return True
-        return super().eventFilter(watched_object, event)
-
-    @Slot()
-    def load_configuration_action_dialog(self):
-        file_path, _ = QFileDialog.getOpenFileName(self, "加载配置文件", "", "JSON 文件 (*.json);;所有文件 (*)")
-        if file_path:
-            # Clear existing dynamic panels before loading new config
-            for panel_id in list(self.dynamic_panel_instances.keys()):  # Iterate over a copy of keys
-                self.remove_dynamic_panel(panel_id)
-
-            # Reset panel ID counters before loading
-            self._next_dynamic_panel_id = 1
-            self._next_global_receive_container_id = 1
-            self.plugin_manager.session_blocklisted_modules.clear()  # Clear session blocklist on full config load
-
-            temp_loader = ConfigManager(filename=file_path, error_logger=self.error_logger)
-            loaded_cfg = temp_loader.load_config()
-            if loaded_cfg:
-                self.current_serial_config = SerialPortConfig(**loaded_cfg.get("serial_port", {}))
-                self.current_frame_config = FrameConfig(**loaded_cfg.get("frame_definition", {}))
-                checksum_mode_name = loaded_cfg.get("checksum_mode", Constants.DEFAULT_CHECKSUM_MODE.name)
-                try:
-                    self.active_checksum_mode = ChecksumMode[checksum_mode_name]
-                except KeyError:
-                    self.active_checksum_mode = Constants.DEFAULT_CHECKSUM_MODE
-                if self.custom_log_panel_widget: self.custom_log_panel_widget.apply_config(
-                    loaded_cfg.get("custom_log_panel", {}))
-                if self.basic_comm_panel_widget: self.basic_comm_panel_widget.apply_config(
-                    loaded_cfg.get("basic_comm_panel", {}))
-                if self.scripting_panel_widget: self.scripting_panel_widget.apply_config(
-                    loaded_cfg.get("scripting_panel", {}))
-                loaded_theme_info = loaded_cfg.get("ui_theme_info", {"type": "internal", "name": "light", "path": None})
-                if loaded_theme_info["type"] == "internal" and loaded_theme_info.get("name"):
-                    self.theme_manager.apply_theme(loaded_theme_info["name"])
-                elif loaded_theme_info["type"] == "external" and loaded_theme_info.get("path"):
-                    self.theme_manager.apply_external_qss(loaded_theme_info["path"])
-
-                self.enabled_plugin_module_names = set(loaded_cfg.get("enabled_plugins", []))
-                self.plugin_manager.update_enabled_plugins(self.enabled_plugin_module_names)
-                # Re-discover based on the *newly loaded* enabled list
-                # Do not reload modules here, just discover based on new enabled list after clearing old registrations
-                self.plugin_manager.clear_all_registered_types()  # Clear old types
-                self._register_core_panels()  # Re-register core panels
-                self.plugin_manager.discover_plugins("panel_plugins", reload_modules=False, load_only_enabled=True)
-                self._update_add_panel_menu()
-
-                dynamic_panels_config = loaded_cfg.get("dynamic_panels", [])
-                highest_panel_id = 0
-                for panel_cfg_item in dynamic_panels_config:
-                    panel_type = panel_cfg_item.get("panel_type_name")
-                    panel_id = panel_cfg_item.get("panel_id")
-                    dock_name = panel_cfg_item.get("dock_name")
-                    specific_config = panel_cfg_item.get("config", {})
-
-                    # Check if the panel type is actually available (registered) after discovery
-                    if panel_type in self.plugin_manager.get_creatable_panel_types():
-                        self.add_dynamic_panel_action(panel_type_name=panel_type, initial_config=specific_config,
-                                                      panel_id_override=panel_id, dock_name_override=dock_name,
-                                                      from_config_load=True)
-                        if panel_id > highest_panel_id: highest_panel_id = panel_id
-                    else:
-                        self.error_logger.log_warning(
-                            f"[CONFIG_LOAD] 面板类型 '{panel_type}' 在配置中，但在当前已启用/可用的插件中未找到，跳过加载。")
-
-                self._next_dynamic_panel_id = loaded_cfg.get("next_dynamic_panel_id", highest_panel_id + 1)
-                self._next_global_receive_container_id = loaded_cfg.get("next_global_receive_container_id", 1)
-                if self.serial_config_panel_widget: self.serial_config_panel_widget.update_ui_from_main_configs(
-                    self.current_serial_config, self.current_frame_config, self.active_checksum_mode)
-                self.update_all_parse_panels_plot_targets()
-                self.config_manager.config_file = Path(file_path)
-                QMessageBox.information(self, "配置加载", f"配置已从 '{file_path}' 加载。")
-            else:
-                QMessageBox.warning(self, "配置加载", f"无法从 '{file_path}' 加载有效配置，或文件为空/默认。")
-
-    @Slot()
-    def save_configuration_action_dialog(self):
-        current_config_path = str(self.config_manager.config_file)
-        file_path, _ = QFileDialog.getSaveFileName(self, "保存配置文件", current_config_path,
-                                                   "JSON 文件 (*.json);;所有文件 (*)")
-        if file_path:
-            config_to_save = self._gather_current_configuration()
-            temp_saver = ConfigManager(filename=file_path, error_logger=self.error_logger)
-            temp_saver.save_config(config_to_save)
-            self.config_manager.config_file = Path(file_path)
-            QMessageBox.information(self, "配置保存", f"配置已保存到 {file_path}。")
 
     @Slot(bool)
     def toggle_connection_action_handler(self, connect_request: bool):
         if connect_request:
             if not self.serial_manager.is_connected:
-                self.update_current_serial_frame_configs_from_ui()
-                if not self.current_serial_config.port_name or self.current_serial_config.port_name == "无可用端口": QMessageBox.warning(
-                    self, "连接错误", "未选择有效的串口。");
-                if self.serial_config_panel_widget and hasattr(self.serial_config_panel_widget,
-                                                               'connect_button'): self.serial_config_panel_widget.connect_button.setChecked(
-                    False); return
+                self.update_current_configs_from_ui_panel()
+                if not self.current_serial_config.port_name or self.current_serial_config.port_name == "无可用端口":
+                    QMessageBox.warning(self, "连接错误", "未选择有效的串口。")
+                    if self.serial_config_panel_widget: self.serial_config_panel_widget.connect_button.setChecked(False)
+                    return
                 self.serial_manager.connect_port(self.current_serial_config)
-                if self.serial_manager.is_connected: self.frame_parser.clear_buffer(); self._parsed_frame_count = 0
+                if self.serial_manager.is_connected:
+                    self.frame_parser.clear_buffer(); self._parsed_frame_count = 0
+                else:
+                    if self.serial_config_panel_widget: self.serial_config_panel_widget.connect_button.setChecked(False)
         else:
             if self.serial_manager.is_connected: self.serial_manager.disconnect_port()
 
     @Slot()
     def populate_serial_ports_ui(self) -> None:
         available_ports = self.serial_manager.get_available_ports()
-        if self.serial_config_panel_widget: current_port = self.current_serial_config.port_name if self.current_serial_config else None; self.serial_config_panel_widget.update_port_combo_display(
-            available_ports, current_port)
-        self.update_fixed_panels_connection_status(self.serial_manager.is_connected)
-
-    @Slot(bool, str)
-    def on_serial_connection_status_changed(self, is_connected: bool, message: str):
-        self.update_fixed_panels_connection_status(is_connected)
-        self.status_bar_label.setText(message)
-        if not is_connected and "资源错误" in message: QMessageBox.critical(self, "串口错误", message)
-
-    def update_fixed_panels_connection_status(self, connected: bool):
-        if self.serial_config_panel_widget: self.serial_config_panel_widget.set_connection_status_display(connected)
-        if self.basic_comm_panel_widget: self.basic_comm_panel_widget.set_send_enabled(connected)
-        for panel_instance in self.dynamic_panel_instances.values():
-            if isinstance(panel_instance, AdaptedSendPanelWidget): panel_instance.update_send_button_state(connected)
-        if not connected and self.serial_config_panel_widget:
-            if hasattr(self.serial_config_panel_widget, 'port_combo') and (
-                    not self.serial_config_panel_widget.port_combo.count() or self.serial_config_panel_widget.port_combo.currentText() == "无可用端口"): self.status_bar_label.setText(
-                "无可用串口")
-
-    @Slot(QByteArray)
-    def on_serial_data_received(self, data: QByteArray):
-        if self.basic_comm_panel_widget: self._append_to_basic_receive_text_edit(data, source="RX")
-        if hasattr(self, 'data_recorder'): self.data_recorder.record_raw_frame(datetime.now(), data.data(), "RX")
-        self.frame_parser.append_data(data)
-        self.update_current_serial_frame_configs_from_ui()
-        self.frame_parser.try_parse_frames(self.current_frame_config, self.active_checksum_mode)
-
-    @Slot(str, QByteArray)
-    def on_frame_successfully_parsed(self, func_id_hex: str, data_payload_ba: QByteArray):
-        self._parsed_frame_count += 1
-        hex_payload_str = data_payload_ba.toHex(' ').data().decode('ascii').upper()
-        self.append_to_custom_protocol_log_formatted(datetime.now(), "RX Parsed",
-                                                     f"FID:{func_id_hex} Payload:{hex_payload_str}", True)
-        msg = f"成功解析帧: #{self._parsed_frame_count}, FID: {func_id_hex.upper()}"
-        self.status_bar_label.setText(msg)
-        if self.error_logger: self.error_logger.log_info(f"{msg} Payload len: {data_payload_ba.size()}")
-        if hasattr(self, 'protocol_analyzer'): self.protocol_analyzer.analyze_frame(data_payload_ba, 'rx')
-        dispatched_to_a_panel = False
-        for panel_instance in self.dynamic_panel_instances.values():
-            if isinstance(panel_instance, AdaptedParsePanelWidget):
-                if func_id_hex.upper() == panel_instance.get_target_func_id().upper(): panel_instance.dispatch_data(
-                    data_payload_ba); dispatched_to_a_panel = True
-        if not dispatched_to_a_panel and self.error_logger: self.error_logger.log_debug(
-            f"[FRAME_PARSER] Frame FID {func_id_hex} no target parse panel.")
-        if hasattr(self, 'data_processor'): self.data_processor.add_data(func_id_hex, QByteArray(data_payload_ba))
-
-    @Slot(str, QByteArray)
-    def on_frame_checksum_error(self, error_message: str, faulty_frame: QByteArray):
-        self.status_bar_label.setText("校验和错误!")
-        hex_frame_str = faulty_frame.toHex(' ').data().decode('ascii').upper()
-        self.append_to_custom_protocol_log_formatted(datetime.now(), "RX Error",
-                                                     f"ChecksumError: {error_message} Frame: {hex_frame_str}", True)
-        if hasattr(self, 'protocol_analyzer'): self.protocol_analyzer.analyze_frame(faulty_frame, 'rx', is_error=True)
-
-    @Slot(str, QByteArray)
-    def on_frame_general_parse_error(self, error_message: str, buffer_state: QByteArray):
-        self.status_bar_label.setText(f"协议解析错误: {error_message}")
-
-    @Slot(str)
-    def on_serial_manager_error(self, error_message: str):
-        self.status_bar_label.setText(error_message); QMessageBox.warning(self, "串口通讯警告", error_message)
-
-    def get_next_global_receive_container_id(self) -> int:
-        current_id = self._next_global_receive_container_id; self._next_global_receive_container_id += 1; return current_id
-
-    def update_current_serial_frame_configs_from_ui(self):
-        if not self.serial_config_panel_widget: return
-        self.current_serial_config = self.serial_config_panel_widget.get_serial_config_from_ui()
-        self.current_frame_config = self.serial_config_panel_widget.get_frame_config_from_ui()
-        self.active_checksum_mode = self.serial_config_panel_widget.get_checksum_mode_from_ui()
-
-    def _append_to_basic_receive_text_edit(self, data: QByteArray, source: str = "RX"):
-        if not self.basic_comm_panel_widget or not self.basic_comm_panel_widget.receive_text_edit: return
+        # Ensure current_serial_config is up-to-date if called before config load (e.g. initial refresh)
+        if hasattr(self, 'current_serial_config') and self.serial_config_panel_widget:
+            self.serial_config_panel_widget.update_port_combo_display(available_ports,
+                                                                      self.current_serial_config.port_name)
+        elif self.serial_config_panel_widget:  # Fallback if current_serial_config not fully ready
+            self.serial_config_panel_widget.update_port_combo_display(available_ports, None)
+        self.update_port_status_ui(self.serial_manager.is_connected)
+
+    def update_port_status_ui(self, connected: bool) -> None:
+        if self.serial_config_panel_widget:
+            self.serial_config_panel_widget.set_connection_status_display(connected)
+        for panel in self.send_panel_widgets.values():
+            panel.send_frame_button_panel.setEnabled(connected)
+        if self.basic_comm_panel_widget:
+            self.basic_comm_panel_widget.set_send_enabled(connected)
+
+        if hasattr(self, 'status_bar_label'):
+            if not connected and self.serial_config_panel_widget and \
+                    (not self.serial_config_panel_widget.port_combo.count() or
+                     self.serial_config_panel_widget.port_combo.currentText() == "无可用端口"):
+                self.status_bar_label.setText("无可用串口")
+            # else: self.status_bar_label.setText("已连接" if connected else "未连接") # This is handled by on_serial_connection_status_changed
+
+    @Slot(str, bool)
+    def send_basic_serial_data_action(self, text_to_send: str, is_hex: bool) -> None:
+        if not self.serial_manager.is_connected:
+            QMessageBox.warning(self, "警告", "串口未打开。")
+            if self.basic_comm_panel_widget: self.basic_comm_panel_widget.append_receive_text("错误: 串口未打开。\n")
+            return
+        if not text_to_send: return
+        data_to_write = QByteArray()
+        if is_hex:
+            hex_clean = "".join(text_to_send.replace("0x", "").replace("0X", "").split())
+            if len(hex_clean) % 2 != 0: hex_clean = "0" + hex_clean
+            try:
+                data_to_write = QByteArray.fromHex(hex_clean.encode('ascii'))
+            except ValueError:
+                msg = f"Hex发送错误: '{text_to_send}' 包含无效Hex字符."
+                QMessageBox.warning(self, "Hex格式错误", msg)
+                if self.basic_comm_panel_widget: self.basic_comm_panel_widget.append_receive_text(f"错误: {msg}\n")
+                return
+        else:
+            data_to_write.append(text_to_send.encode('utf-8', errors='replace'))
+        if data_to_write:
+            bytes_written = self.serial_manager.write_data(data_to_write)
+            if bytes_written == data_to_write.size():  # Use .size() for QByteArray
+                display_sent_data = data_to_write.toHex(' ').data().decode('ascii').upper() if is_hex else text_to_send
+                if len(display_sent_data) > 60: display_sent_data = display_sent_data[:60] + "..."
+                if hasattr(self, 'status_bar_label'): self.status_bar_label.setText(
+                    f"基本发送 {bytes_written} 字节: {display_sent_data}")
+                if self.error_logger: self.error_logger.log_info(f"基本发送 {bytes_written} 字节")
+                self._append_to_basic_receive(data_to_write, source="TX")
+                self.data_recorder.record_raw_frame(datetime.now(), data_to_write.data(), "TX (Basic)")
+
+    def _append_to_basic_receive(self, data: QByteArray, source: str = "RX"):
+        if not self.basic_comm_panel_widget: return
         final_log_string = ""
-        if self.basic_comm_panel_widget.recv_timestamp_checkbox_is_checked(): final_log_string += datetime.now().strftime(
-            "[%H:%M:%S.%f")[:-3] + "] "
+        if self.basic_comm_panel_widget.recv_timestamp_checkbox.isChecked():
+            final_log_string += datetime.now().strftime("[%H:%M:%S.%f")[:-3] + "] "
         final_log_string += f"{source}: "
-        if self.basic_comm_panel_widget.recv_hex_checkbox_is_checked():
+        if self.basic_comm_panel_widget.recv_hex_checkbox.isChecked():
             final_log_string += data.toHex(' ').data().decode('ascii', errors='ignore').upper()
         else:
             try:
@@ -1841,57 +1121,398 @@
         if not final_log_string.endswith('\n'): final_log_string += '\n'
         self.basic_comm_panel_widget.append_receive_text(final_log_string)
 
-    def append_to_custom_protocol_log_formatted(self, timestamp: datetime, source: str, content: str,
-                                                is_content_hex: bool):
-        if not self.custom_log_panel_widget: return; final_log_string = ""
-        if self.custom_log_panel_widget.timestamp_checkbox_is_checked(): final_log_string += timestamp.strftime(
-            "[%H:%M:%S.%f")[:-3] + "] "
+    def _append_to_custom_protocol_log_formatted(self, timestamp: datetime, source: str, content: str,
+                                                 is_content_hex: bool):
+        if not self.custom_log_panel_widget: return
+        final_log_string = ""
+        if self.custom_log_panel_widget.timestamp_checkbox.isChecked():
+            final_log_string += timestamp.strftime("[%H:%M:%S.%f")[:-3] + "] "
         final_log_string += f"{source}: "
-        if self.custom_log_panel_widget.hex_checkbox_is_checked():
-            if not is_content_hex:
-                try:
+
+        # If the custom log panel's hex checkbox is checked, we assume 'content' should be hex.
+        # If 'is_content_hex' is True, 'content' is already hex.
+        # If checkbox is checked but 'is_content_hex' is False, this implies 'content' might be raw bytes needing hex conversion.
+        # This logic can be complex. For now, assuming 'content' is mostly ready.
+        # A more robust solution would involve passing raw QByteArray to CustomLogPanelWidget and letting it format.
+        if self.custom_log_panel_widget.hex_checkbox.isChecked():
+            if not is_content_hex:  # If content is not already hex but should be
+                try:  # Try to interpret content as bytes then hexify (this is speculative)
                     final_log_string += QByteArray(content.encode('latin-1')).toHex(' ').data().decode().upper()
-                except Exception:
-                    final_log_string += content
+                except:
+                    final_log_string += content  # Fallback to content as is
             else:
-                final_log_string += content
-        else:
-            if is_content_hex:
-                final_log_string += content
+                final_log_string += content  # Content is already hex
+        else:  # Not hex display
+            if is_content_hex:  # If content is hex but should be text (needs de-hexify or indicate it's hex)
+                final_log_string += content  # Show hex as is, or attempt to de-hexify if possible
             else:
-                final_log_string += content
+                final_log_string += content  # Content is already text
+
         if not final_log_string.endswith('\n'): final_log_string += '\n'
         self.custom_log_panel_widget.append_log(final_log_string)
 
-    def assemble_custom_frame_from_send_panel_data(self, panel_target_func_id_str: str,
-                                                   panel_send_data_containers: List[SendDataContainerWidget]) -> \
-    Optional[QByteArray]:
-        self.update_current_serial_frame_configs_from_ui()
+    @Slot(QByteArray)
+    def on_serial_data_received(self, data: QByteArray):
+        self._append_to_basic_receive(data, source="RX")
+        self.data_recorder.record_raw_frame(datetime.now(), data.data(), "RX")
+        self.frame_parser.append_data(data)
+        self.update_current_configs_from_ui_panel()  # Get latest frame config from panel
+        current_ui_checksum_mode = self.active_checksum_mode
+        self.frame_parser.try_parse_frames(self.current_frame_config, current_ui_checksum_mode)
+
+    @Slot(str, QByteArray)
+    def on_frame_successfully_parsed(self, func_id_hex: str, data_payload_ba: QByteArray):
+        self._parsed_frame_count += 1
+        hex_payload_str = data_payload_ba.toHex(' ').data().decode('ascii').upper()
+        self._append_to_custom_protocol_log_formatted(datetime.now(), "RX Parsed",
+                                                      f"FID:{func_id_hex} Payload:{hex_payload_str}", True)
+        msg = f"成功解析帧: #{self._parsed_frame_count}, FID: {func_id_hex.upper()}"
+        if hasattr(self, 'status_bar_label'): self.status_bar_label.setText(msg)
+        if self.error_logger: self.error_logger.log_info(f"{msg} Payload len: {data_payload_ba.size()}")
+        self.protocol_analyzer.analyze_frame(data_payload_ba, 'rx')
+        dispatched_to_a_panel = False
+        for panel_widget in self.parse_panel_widgets.values():
+            if func_id_hex.upper() == panel_widget.get_target_func_id().upper():
+                panel_widget.dispatch_data(data_payload_ba)
+                dispatched_to_a_panel = True
+        if not dispatched_to_a_panel and self.error_logger: self.error_logger.log_debug(
+            f"Frame FID {func_id_hex} no target panel.")
+
+    def eventFilter(self, watched_object: QObject, event: QEvent) -> bool:
+        if event.type() == QEvent.Type.Close:
+            processed = False
+            for dock_map, remove_method in [
+                (self.plot_docks_map, self.remove_plot_widget_and_update),
+                (self.parse_panel_docks, self.remove_parse_panel_and_update),
+                (self.send_panel_docks, self.remove_send_panel_and_update)
+            ]:
+                for item_id, dock in list(dock_map.items()):
+                    if dock == watched_object:
+                        remove_method(item_id, dock)
+                        processed = True
+                        break
+                if processed: break
+            if processed: event.accept(); return True
+        return super().eventFilter(watched_object, event)
+
+    def restore_geometry_and_state(self) -> None:
+        geom_b64 = self.current_config.get("window_geometry")
+        state_b64 = self.current_config.get("window_state")
+        if geom_b64:
+            try:
+                self.restoreGeometry(QByteArray.fromBase64(geom_b64.encode()))
+            except Exception as e:
+                if self.error_logger: self.error_logger.log_warning(f"Error restoring geometry: {e}")
+        if state_b64:
+            try:
+                self.restoreState(QByteArray.fromBase64(state_b64.encode()))
+            except Exception as e:
+                if self.error_logger: self.error_logger.log_warning(f"Error restoring state: {e}")
+
+    def remove_plot_widget_and_update(self, plot_id_to_remove: int, associated_dock_widget: QDockWidget):
+        self.plot_widgets_map.pop(plot_id_to_remove, None)
+        self.plot_docks_map.pop(plot_id_to_remove, None)
+        if hasattr(self, 'view_menu') and self.view_menu and associated_dock_widget:
+            view_action = associated_dock_widget.toggleViewAction()
+            if view_action: self.view_menu.removeAction(view_action)
+        if associated_dock_widget: associated_dock_widget.deleteLater()
+        self.update_all_parse_panels_plot_targets()
+        if self.error_logger: self.error_logger.log_info(
+            f"Removed plot widget ID: {plot_id_to_remove}, Name: '{associated_dock_widget.windowTitle()}'")
+
+    def remove_parse_panel_and_update(self, panel_id_to_remove: int, associated_dock_widget: QDockWidget):
+        panel_widget = self.parse_panel_widgets.pop(panel_id_to_remove, None)
+        self.parse_panel_docks.pop(panel_id_to_remove, None)
+        if hasattr(self, 'view_menu') and self.view_menu and associated_dock_widget:
+            view_action = associated_dock_widget.toggleViewAction()
+            if view_action: self.view_menu.removeAction(view_action)
+        if panel_widget: panel_widget.deleteLater()
+        if associated_dock_widget: associated_dock_widget.deleteLater()
+        if self.error_logger: self.error_logger.log_info(
+            f"Removed parse panel ID: {panel_id_to_remove}, Name: '{associated_dock_widget.windowTitle()}'")
+
+    def remove_send_panel_and_update(self, panel_id_to_remove: int, associated_dock_widget: QDockWidget):
+        panel_widget = self.send_panel_widgets.pop(panel_id_to_remove, None)
+        self.send_panel_docks.pop(panel_id_to_remove, None)
+        if hasattr(self, 'view_menu') and self.view_menu and associated_dock_widget:
+            view_action = associated_dock_widget.toggleViewAction()
+            if view_action: self.view_menu.removeAction(view_action)
+        if panel_widget: panel_widget.deleteLater()
+        if associated_dock_widget: associated_dock_widget.deleteLater()
+        if self.error_logger: self.error_logger.log_info(
+            f"Removed send panel ID: {panel_id_to_remove}, Name: '{associated_dock_widget.windowTitle()}'")
+
+    def load_configuration_action(self) -> None:
+        file_path, _ = QFileDialog.getOpenFileName(self, "加载配置文件", "", "JSON 文件 (*.json);;所有文件 (*)")
+        if file_path:
+            temp_loader = ConfigManager(filename=file_path, error_logger=self.error_logger)
+            loaded_cfg = temp_loader.load_config()
+            if loaded_cfg != temp_loader.default_config or Path(file_path).exists():
+                self.current_config = loaded_cfg
+                self.apply_loaded_config_to_ui()
+                QMessageBox.information(self, "配置加载", f"配置已从 '{file_path}' 加载。")
+            else:
+                QMessageBox.warning(self, "配置加载", f"无法从 '{file_path}' 加载有效配置。")
+
+    def save_configuration_action(self) -> None:
+        current_config_path = self.config_manager.config_file
+        file_path, _ = QFileDialog.getSaveFileName(self, "保存配置文件", str(current_config_path),
+                                                   "JSON 文件 (*.json);;所有文件 (*)")
+        if file_path:
+            current_ui_cfg = self.gather_current_ui_config()
+            temp_saver = ConfigManager(filename=file_path, error_logger=self.error_logger)
+            temp_saver.save_config(current_ui_cfg)
+            QMessageBox.information(self, "配置保存", f"配置已保存到 {file_path}。")
+
+    def apply_theme_action(self, theme_name: str) -> None:
+        self.theme_manager.apply_theme(theme_name)
+
+    def load_external_qss_file_action(self) -> None:
+        file_path, _ = QFileDialog.getOpenFileName(self, "选择QSS样式文件", "", "QSS 文件 (*.qss);;所有文件 (*)")
+        if file_path: self.theme_manager.apply_external_qss(file_path)
+
+    def export_parsed_data_action(self) -> None:
+        if not self.data_recorder.historical_data: QMessageBox.information(self, "导出数据",
+                                                                           "没有可导出的已解析数据。"); return
+        path, _ = QFileDialog.getSaveFileName(self, "保存已解析数据", "", "CSV 文件 (*.csv)")
+        if path:
+            if self.data_recorder.export_parsed_data_to_csv(path):
+                QMessageBox.information(self, "导出成功", f"数据已成功导出到:\n{path}")
+            else:
+                QMessageBox.warning(self, "导出失败", "导出已解析数据失败，请查看日志。")
+
+    def save_raw_recorded_data_action(self) -> None:
+        if not self.data_recorder.recorded_raw_data: QMessageBox.information(self, "保存原始数据",
+                                                                             "没有已录制的原始数据。"); return
+        path, _ = QFileDialog.getSaveFileName(self, "保存原始录制数据", "",
+                                              "JSON Log 文件 (*.jsonl *.json);;所有文件 (*)")
+        if path: self.data_recorder.save_raw_to_file(path); QMessageBox.information(self, "保存成功",
+                                                                                    f"原始录制数据已保存到:\n{path}")
+
+    def show_statistics_action(self) -> None:
+        stats = self.protocol_analyzer.get_statistics()
+        stats_str_parts = [f"接收总帧数: {stats['total_frames_rx']}", f"发送总帧数: {stats['total_frames_tx']}",
+                           f"错误帧数: {stats['error_frames_rx']}", f"接收速率: {stats['data_rate_rx_bps']:.2f} bps",
+                           f"总接收字节: {stats['rx_byte_count']} B"]
+        QMessageBox.information(self, "协议统计信息", "\n".join(stats_str_parts))
+
+    @Slot(int, int)
+    def handle_recv_container_plot_target_change(self, container_id: int, target_plot_id: int) -> None:
+        if self.error_logger: self.error_logger.log_info(f"接收容器 {container_id} 目标图更改为 {target_plot_id}")
+
+    @Slot()
+    def add_new_plot_widget_action(self, name: Optional[str] = None, plot_id_from_config: Optional[int] = None,
+                                   from_config: bool = False) -> None:
+        if not PYQTGRAPH_AVAILABLE: QMessageBox.information(self, "提示", "pyqtgraph未安装。"); return
+        plot_id_to_use = plot_id_from_config if plot_id_from_config is not None else self._next_plot_id
+        while plot_id_to_use in self.plot_widgets_map: plot_id_to_use = self._next_plot_id; self._next_plot_id += 1
+        plot_name_input = name
+        if not from_config and name is None:
+            text, ok = QInputDialog.getText(self, "新波形图", "名称:", QLineEdit.EchoMode.Normal,
+                                            f"波形图 {plot_id_to_use}")
+            if not ok or not text.strip(): return
+            plot_name_input = text.strip()
+        elif name is None:
+            plot_name_input = f"波形图 {plot_id_to_use}"
+        plot_container = PlotWidgetContainer(plot_id_to_use, plot_name_input, self)
+        dw_plot = QDockWidget(plot_name_input, self)
+        dw_plot.setObjectName(f"PlotDock_{plot_id_to_use}");
+        dw_plot.setWidget(plot_container);
+        dw_plot.installEventFilter(self)
+        all_dyn_docks = (
+                    [d for d in self.parse_panel_docks.values()] + [d for d in self.send_panel_docks.values()] + [d for
+                                                                                                                  d in
+                                                                                                                  self.plot_docks_map.values()])
+        if all_dyn_docks:
+            self.tabifyDockWidget(all_dyn_docks[-1], dw_plot)
+        else:
+            self.addDockWidget(Qt.DockWidgetArea.RightDockWidgetArea, dw_plot)
+        self.plot_widgets_map[plot_id_to_use] = plot_container;
+        self.plot_docks_map[plot_id_to_use] = dw_plot
+        if plot_id_from_config is None or plot_id_to_use >= self._next_plot_id: self._next_plot_id = plot_id_to_use + 1
+        if hasattr(self, 'view_menu'): self.view_menu.addAction(dw_plot.toggleViewAction())
+        self.update_all_parse_panels_plot_targets();
+        dw_plot.show()
+        if not from_config and self.error_logger: self.error_logger.log_info(
+            f"添加波形图: ID={plot_id_to_use}, Name='{plot_name_input}'")
+
+    def update_all_parse_panels_plot_targets(self) -> None:
+        for panel_widget in self.parse_panel_widgets.values(): panel_widget.update_children_plot_targets()
+
+    @Slot()
+    def clear_all_plots_action(self) -> None:
+        if not PYQTGRAPH_AVAILABLE: return
+        for plot_container in self.plot_widgets_map.values(): plot_container.clear_plot()
+        if self.error_logger: self.error_logger.log_info("所有波形图已清空。")
+
+    @Slot(str, QByteArray)
+    def on_frame_checksum_error(self, error_message: str, faulty_frame: QByteArray):
+        if hasattr(self, 'status_bar_label'): self.status_bar_label.setText("校验和错误!")
+        hex_frame_str = faulty_frame.toHex(' ').data().decode('ascii').upper()
+        self._append_to_custom_protocol_log_formatted(datetime.now(), "RX Error",
+                                                      f"ChecksumError: {error_message} Frame: {hex_frame_str}", True)
+        self.protocol_analyzer.analyze_frame(faulty_frame, 'rx', is_error=True)
+
+    @Slot(str, QByteArray)
+    def on_frame_general_parse_error(self, error_message: str, buffer_state: QByteArray):
+        if hasattr(self, 'status_bar_label'): self.status_bar_label.setText(f"协议解析错误: {error_message}")
+
+    @Slot(str)
+    def on_serial_manager_error(self, error_message: str):
+        if hasattr(self, 'status_bar_label'): self.status_bar_label.setText(error_message)
+        QMessageBox.warning(self, "串口通讯警告", error_message)
+
+    @Slot(bool, str)
+    def on_serial_connection_status_changed(self, is_connected: bool, message: str):
+        self.update_port_status_ui(is_connected)
+        if hasattr(self, 'status_bar_label'): self.status_bar_label.setText(message)
+        if not is_connected and "资源错误" in message: QMessageBox.critical(self, "串口错误", message)
+
+    @Slot(bool)
+    def toggle_raw_data_recording_action(self, checked: bool):
+        if checked:
+            self.data_recorder.start_raw_recording();
+            self.start_raw_record_action.setText("停止录制");
+            if hasattr(self, 'status_bar_label'): self.status_bar_label.setText("录制中...")
+        else:
+            self.data_recorder.stop_raw_recording();
+            self.start_raw_record_action.setText("开始录制");
+            if hasattr(self, 'status_bar_label'): self.status_bar_label.setText("录制停止。")
+            if self.data_recorder.recorded_raw_data:
+                if QMessageBox.question(self, "保存数据", "保存已录制的原始数据?",
+                                        QMessageBox.StandardButton.Yes | QMessageBox.StandardButton.No,
+                                        QMessageBox.StandardButton.Yes) == QMessageBox.StandardButton.Yes:
+                    self.save_raw_recorded_data_action()
+
+    def closeEvent(self, event: Any) -> None:
+        if self.error_logger: self.error_logger.log_info("关闭应用程序。")
+        if self.serial_manager.is_connected: self.serial_manager.disconnect_port()
+        if self.data_recorder.recording_raw: self.data_recorder.stop_raw_recording()
+        current_ui_cfg = self.gather_current_ui_config()
+        self.config_manager.save_config(current_ui_cfg)
+        if self.error_logger: self.error_logger.log_info("配置已自动保存。")
+        event.accept()
+
+    def _clear_all_parse_panels(self):
+        for panel_id in list(self.parse_panel_docks.keys()):
+            dock = self.parse_panel_docks.get(panel_id)
+            if dock: self.remove_parse_panel_and_update(panel_id, dock)
+        self._next_parse_panel_id = 1;
+        self._next_global_receive_container_id = 1
+
+    def _clear_all_send_panels(self):
+        for panel_id in list(self.send_panel_docks.keys()):
+            dock = self.send_panel_docks.get(panel_id)
+            if dock: self.remove_send_panel_and_update(panel_id, dock)
+        self._next_send_panel_id = 1
+
+    @Slot()
+    def add_new_send_panel_action(self, config: Optional[Dict] = None, from_config: bool = False,
+                                  panel_name_suggestion: Optional[str] = None, is_migration: bool = False):
+        panel_id_to_use = self._next_send_panel_id
+        self._next_send_panel_id += 1
+        actual_panel_name = panel_name_suggestion
+        if config and config.get("dock_name"):
+            actual_panel_name = config["dock_name"]
+        elif not actual_panel_name:
+            default_func_id_for_name = config.get("panel_func_id",
+                                                  f"S{panel_id_to_use}") if config else f"S{panel_id_to_use}"
+            actual_panel_name = f"发送面板 {panel_id_to_use} (ID: {default_func_id_for_name.upper()})"
+        if not from_config:
+            text, ok = QInputDialog.getText(self, "新建发送面板", "名称:", QLineEdit.EchoMode.Normal, actual_panel_name)
+            if not ok or not text.strip(): self._next_send_panel_id -= 1; return
+            actual_panel_name = text.strip()
+        panel_widget = SendPanelWidget(panel_id_to_use, main_window_ref=self, initial_config=config)
+        if hasattr(panel_widget, 'send_data_group'): actual_panel_name = panel_widget.send_data_group.title()
+        dw_send_panel = QDockWidget(actual_panel_name, self)
+        dw_send_panel.setObjectName(f"SendPanelDock_{panel_id_to_use}");
+        dw_send_panel.setWidget(panel_widget);
+        dw_send_panel.installEventFilter(self)
+        existing_send_docks = [self.send_panel_docks.get(pid) for pid in sorted(self.send_panel_docks.keys()) if
+                               pid in self.send_panel_docks]
+        if not existing_send_docks:
+            if self.dw_serial_config:
+                self.tabifyDockWidget(self.dw_serial_config, dw_send_panel)
+            else:
+                self.addDockWidget(Qt.DockWidgetArea.LeftDockWidgetArea, dw_send_panel)
+        else:
+            self.tabifyDockWidget(existing_send_docks[-1], dw_send_panel)
+        self.send_panel_widgets[panel_id_to_use] = panel_widget;
+        self.send_panel_docks[panel_id_to_use] = dw_send_panel
+        if hasattr(self, 'view_menu'): self.view_menu.addAction(dw_send_panel.toggleViewAction())
+        dw_send_panel.show()
+        if self.error_logger: self.error_logger.log_info(
+            f"Added Send Panel: ID={panel_id_to_use}, Name='{actual_panel_name}'")
+
+    @Slot()
+    def add_new_parse_panel_action(self, config: Optional[Dict] = None, from_config: bool = False,
+                                   panel_name_suggestion: Optional[str] = None, is_migration: bool = False):
+        panel_id_to_use = self._next_parse_panel_id
+        self._next_parse_panel_id += 1
+        actual_panel_name = panel_name_suggestion
+        if config and config.get("dock_name"):
+            actual_panel_name = config["dock_name"]
+        elif not actual_panel_name:
+            default_parse_id_for_name = config.get("parse_func_id",
+                                                   f"P{panel_id_to_use}") if config else f"P{panel_id_to_use}"
+            actual_panel_name = f"解析面板 {panel_id_to_use} (ID: {default_parse_id_for_name.upper()})"
+        if not from_config:
+            text, ok = QInputDialog.getText(self, "新建解析面板", "名称:", QLineEdit.EchoMode.Normal, actual_panel_name)
+            if not ok or not text.strip(): self._next_parse_panel_id -= 1; return
+            actual_panel_name = text.strip()
+        panel_widget = ParsePanelWidget(panel_id_to_use, main_window_ref=self, initial_config=config)
+        if hasattr(panel_widget, 'recv_display_group'): actual_panel_name = panel_widget.recv_display_group.title()
+        dw_parse_panel = QDockWidget(actual_panel_name, self)
+        dw_parse_panel.setObjectName(f"ParsePanelDock_{panel_id_to_use}");
+        dw_parse_panel.setWidget(panel_widget);
+        dw_parse_panel.installEventFilter(self)
+        all_dyn_docks = (
+                    [d for d in self.parse_panel_docks.values()] + [d for d in self.send_panel_docks.values()] + [d for
+                                                                                                                  d in
+                                                                                                                  self.plot_docks_map.values()])
+        if all_dyn_docks:
+            self.tabifyDockWidget(all_dyn_docks[-1], dw_parse_panel)
+        else:
+            self.addDockWidget(Qt.DockWidgetArea.RightDockWidgetArea, dw_parse_panel)
+        self.parse_panel_widgets[panel_id_to_use] = panel_widget;
+        self.parse_panel_docks[panel_id_to_use] = dw_parse_panel
+        if hasattr(self, 'view_menu'): self.view_menu.addAction(dw_parse_panel.toggleViewAction())
+        panel_widget.update_children_plot_targets();
+        dw_parse_panel.show()
+        if self.error_logger: self.error_logger.log_info(
+            f"Added Parse Panel: ID={panel_id_to_use}, Name='{actual_panel_name}'")
+
+    # ... (ensure _assemble_custom_frame is complete as per previous fix)
+    def _assemble_custom_frame(self, panel_target_func_id_str: str,
+                               panel_send_data_containers: List[SendDataContainerWidget]) -> Optional[QByteArray]:
+        # This should be the full implementation from the previous fix
         cfg = self.current_frame_config
         try:
             head_ba = QByteArray.fromHex(cfg.head.encode('ascii'))
-            saddr_ba = QByteArray.fromHex(cfg.s_addr.encode('ascii')) 
+            saddr_ba = QByteArray.fromHex(cfg.s_addr.encode('ascii'))
             daddr_ba = QByteArray.fromHex(cfg.d_addr.encode('ascii'))
             id_ba = QByteArray.fromHex(panel_target_func_id_str.encode('ascii'))
         except ValueError as e:
             msg = f"帧头/地址/面板功能码({panel_target_func_id_str}) Hex格式错误: {e}"
-            self.status_bar_label.setText(msg)
-            if self.error_logger: 
-                self.error_logger.log_warning(msg)
+            if hasattr(self, 'status_bar_label'): self.status_bar_label.setText(msg)
+            if self.error_logger: self.error_logger.log_warning(msg)
             return None
-        if not (head_ba.size() == 1 and saddr_ba.size() == 1 and daddr_ba.size() == 1 and id_ba.size() == 1):
-            msg = "帧头/地址/面板功能码 Hex长度必须为1字节 (2个Hex字符)"; self.status_bar_label.setText(msg)
-        if self.error_logger:
-            self.error_logger.log_warning(msg)
+        if not (
+                head_ba.size() == 1 and saddr_ba.size() == 1 and daddr_ba.size() == 1 and id_ba.size() == 1):  # Use .size() for QByteArray
+            msg = "帧头/地址/面板功能码 Hex长度必须为1字节 (2个Hex字符)"
+            if hasattr(self, 'status_bar_label'): self.status_bar_label.setText(msg)
+            if self.error_logger: self.error_logger.log_warning(msg)
             return None
         data_content_ba = QByteArray()
         for scw_widget in panel_send_data_containers:
             item_bytes = scw_widget.get_bytes()
-            if item_bytes is None: msg = f"发送面板(ID:{panel_target_func_id_str}) 项 '{scw_widget.name_edit.text()}' 数值错误"; self.status_bar_label.setText(
-                msg);
-            if self.error_logger: self.error_logger.log_warning(msg); return None
+            if item_bytes is None:
+                msg = f"发送面板(ID:{panel_target_func_id_str}) 项 '{scw_widget.name_edit.text()}' 数值错误"
+                if hasattr(self, 'status_bar_label'): self.status_bar_label.setText(msg)
+                if self.error_logger: self.error_logger.log_warning(msg)
+                return None
             data_content_ba.append(item_bytes)
-        len_val = data_content_ba.size()
+        len_val = data_content_ba.size()  # Use .size() for QByteArray
         len_ba = QByteArray(struct.pack('<H', len_val))
         frame_part_for_checksum = QByteArray()
         frame_part_for_checksum.append(head_ba)
@@ -1902,7 +1523,8 @@
         frame_part_for_checksum.append(data_content_ba)
         checksum_bytes_to_append = QByteArray()
         active_mode = self.active_checksum_mode
-        sum_check_text, add_check_text = "", ""
+        sum_check_text = ""
+        add_check_text = ""
         if active_mode == ChecksumMode.CRC16_CCITT_FALSE:
             crc_val = calculate_frame_crc16(frame_part_for_checksum)
             checksum_bytes_to_append.append(struct.pack('>H', crc_val))
@@ -1911,240 +1533,46 @@
             sc_val, ac_val = calculate_original_checksums_python(frame_part_for_checksum)
             checksum_bytes_to_append.append(bytes([sc_val]))
             checksum_bytes_to_append.append(bytes([ac_val]))
-            sum_check_text = f"0x{sc_val:02X}"
+            sum_check_text = f"0x{sc_val:02X}";
             add_check_text = f"0x{ac_val:02X}"
         if self.serial_config_panel_widget:
             self.serial_config_panel_widget.update_checksum_display(sum_check_text, add_check_text)
-        final_frame = QByteArray(frame_part_for_checksum)
+        final_frame = QByteArray(frame_part_for_checksum);
         final_frame.append(checksum_bytes_to_append)
         return final_frame
 
-    def get_available_plot_targets(self) -> Dict[int, str]:
-        targets = {}
-        if not PYQTGRAPH_AVAILABLE: return targets
-        for panel_id, panel_instance in self.dynamic_panel_instances.items():
-            if isinstance(panel_instance, AdaptedPlotWidgetPanel): targets[panel_id] = panel_instance.plot_name
-        return targets
-
-    def update_all_parse_panels_plot_targets(self):
-        if not PYQTGRAPH_AVAILABLE: return
-        for panel_instance in self.dynamic_panel_instances.values():
-            if isinstance(panel_instance, AdaptedParsePanelWidget): panel_instance.update_children_plot_targets()
-
-    @Slot(int, str)
-    def notify_plot_target_renamed(self, plot_panel_id: int, new_plot_name: str):
-        if self.error_logger: self.error_logger.log_info(
-            f"Plot panel {plot_panel_id} renamed to '{new_plot_name}'. Updating parse panels.")
-        self.update_all_parse_panels_plot_targets()
-
-    @Slot(int)
-    def notify_plot_target_removed(self, plot_panel_id: int):
-        if self.error_logger: self.error_logger.log_info(f"Plot panel {plot_panel_id} removed. Updating parse panels.")
-        self.update_all_parse_panels_plot_targets()
-
-    def clear_plot_curves_for_container(self, receive_container_id: int):
-        if not PYQTGRAPH_AVAILABLE: return
-        for plot_panel in self.dynamic_panel_instances.values():
-            if isinstance(plot_panel, AdaptedPlotWidgetPanel): plot_panel.remove_curve_for_container(
-                receive_container_id)
-
-    @Slot(int, int)
-    def handle_recv_container_plot_target_change(self, container_id: int, target_plot_id: int) -> None:
-        if self.error_logger: self.error_logger.log_info(
-            f"接收容器 {container_id} 的绘图目标已更改为 Plot Panel ID: {target_plot_id}")
-
-    @Slot()
-    def clear_all_plot_panels_action(self):
-        if not PYQTGRAPH_AVAILABLE: return
-        for panel_instance in self.dynamic_panel_instances.values():
-            if isinstance(panel_instance, AdaptedPlotWidgetPanel): panel_instance.clear_plot()
-        if self.error_logger: self.error_logger.log_info("所有波形图面板已清空。")
-
-    @Slot(str)
-    def apply_theme_action(self, theme_name: str):
-        self.theme_manager.apply_theme(theme_name)
-        for panel in self.dynamic_panel_instances.values(): panel.update_theme()
-
-    @Slot()
-    def load_external_qss_file_action(self):
-        file_path, _ = QFileDialog.getOpenFileName(self, "选择QSS样式文件", "", "QSS 文件 (*.qss);;所有文件 (*)")
-        if file_path: self.theme_manager.apply_external_qss(file_path);
-        for panel in self.dynamic_panel_instances.values(): panel.update_theme()
-
-    @Slot()
-    def export_parsed_data_action(self):
-        if not self.data_recorder.historical_data: QMessageBox.information(self, "导出数据",
-                                                                           "没有可导出的已解析数据。"); return
-        path, _ = QFileDialog.getSaveFileName(self, "保存已解析数据", "", "CSV 文件 (*.csv)")
-        if path:
-            if self.data_recorder.export_parsed_data_to_csv(path):
-                QMessageBox.information(self, "导出成功", f"数据已成功导出到:\n{path}")
+
+
+    def _setup_application_icon(self,window, icon_filename):
+        """
+        设置应用程序窗口的图标。
+
+        参数:
+            window: PyQt5窗口对象，例如QMainWindow或QWidget。
+            icon_filename: 图标文件的文件名，例如"app_icon.png"。
+        """
+        try:
+            # 获取脚本所在目录
+            script_dir = Path(__file__).resolve().parent
+            # 构建图标文件的完整路径
+            icon_path = script_dir / icon_filename
+
+            if icon_path.exists():
+                # 如果图标文件存在，设置窗口图标
+                app_icon = QIcon(str(icon_path))  # QIcon 需要字符串路径
+                window.setWindowIcon(app_icon)
             else:
-                QMessageBox.warning(self, "导出失败", "导出已解析数据失败，请查看日志。")
-
-    @Slot()
-    def save_raw_recorded_data_action(self):
-        if not self.data_recorder.recorded_raw_data: QMessageBox.information(self, "保存原始数据",
-                                                                             "没有已录制的原始数据。"); return
-        path, _ = QFileDialog.getSaveFileName(self, "保存原始录制数据", "",
-                                              "JSON Log 文件 (*.jsonl *.json);;所有文件 (*)")
-        if path: self.data_recorder.save_raw_to_file(path); QMessageBox.information(self, "保存成功",
-                                                                                    f"原始录制数据已保存到:\n{path}")
-
-    @Slot(bool)
-    def toggle_raw_data_recording_action(self, checked: bool):
-        if checked:
-            self.data_recorder.start_raw_recording()
-            self.start_raw_record_action.setText("停止录制")
-            self.status_bar_label.setText("录制中...")
-        else:
-            self.data_recorder.stop_raw_recording()
-            self.start_raw_record_action.setText("开始录制")
-            self.status_bar_label.setText("录制停止。")
-            if self.data_recorder.recorded_raw_data:
-                if QMessageBox.question(self, "保存数据", "保存已录制的原始数据?",
-                                        QMessageBox.StandardButton.Yes | QMessageBox.StandardButton.No,
-                                        QMessageBox.StandardButton.Yes) == QMessageBox.StandardButton.Yes:
-                    self.save_raw_recorded_data_action()
-
-    @Slot()
-    def show_statistics_action(self):
-        stats = self.protocol_analyzer.get_statistics()
-        stats_str_parts = [f"接收总帧数: {stats['total_frames_rx']}", f"发送总帧数: {stats['total_frames_tx']}",
-                           f"错误帧数: {stats['error_frames_rx']}", f"接收速率: {stats['data_rate_rx_bps']:.2f} bps",
-                           f"总接收字节: {stats['rx_byte_count']} B"]
-        QMessageBox.information(self, "协议统计信息", "\n".join(stats_str_parts))
-
-    @Slot(str)
-    def _handle_script_execution_request(self, script_text: str):
-        if not self.scripting_panel_widget: return
-        if not self.script_engine:
-            if self.error_logger: self.error_logger.log_error("Script engine not initialized!", "SCRIPTING")
-            self.scripting_panel_widget.display_script_result("错误: 脚本引擎未初始化。")
-            return
-        result = self.script_engine.execute(script_text, mode='exec')
-        output_display = []
-        if result.get("output"): output_display.append("脚本输出:\n" + result["output"])
-        if result.get("error_message"):
-            output_display.append("错误:\n" + result["error_message"])
-        elif not result.get("success"):
-            output_display.append("脚本执行失败，未返回特定错误。")
-        if not output_display: output_display.append("脚本执行完毕，无明确输出。")
-        self.scripting_panel_widget.display_script_result("\n\n".join(output_display).strip())
-        if self.error_logger: self.error_logger.log_info(
-            f"脚本执行完毕. 成功: {result['success']}. 时间: {result.get('execution_time_seconds', 0):.4f}s")
-
-    def send_serial_data_from_script_hex(self, hex_string: str) -> bool:
-        if not self.serial_manager.is_connected: self.error_logger.log_warning(
-            "[SCRIPT_SEND] Serial port not connected. Cannot send hex data.", "SCRIPTING"); return False
-        try:
-            data_to_write = QByteArray.fromHex(hex_string.encode('ascii'))
-            bytes_written = self.serial_manager.write_data(data_to_write)
-            success = bytes_written == data_to_write.size()
-            if success:
-                self.error_logger.log_info(f"[SCRIPT_SEND_HEX] Sent {bytes_written} bytes: {hex_string}",
-                                           "SCRIPTING")
-                self._append_to_basic_receive_text_edit(data_to_write,source="TX (ScriptHex)")
-                self.data_recorder.record_raw_frame(
-                    datetime.now(), data_to_write.data(), "TX (ScriptHex)")
+                # 如果图标文件未找到，记录警告
+                if hasattr(window, 'error_logger') and window.error_logger:
+                    window.error_logger.log_warning(f"应用程序图标文件未找到: {icon_path}")
+                else:
+                    print(f"警告: 应用程序图标文件未找到: {icon_path}")
+        except Exception as e:
+            # 记录设置图标时可能发生的任何其他错误
+            if hasattr(window, 'error_logger') and window.error_logger:
+                window.error_logger.log_error(f"设置应用程序图标时出错: {e}")
             else:
-                self.error_logger.log_warning(
-                    f"[SCRIPT_SEND_HEX] Partial write. Expected {data_to_write.size()}, wrote {bytes_written}",
-                    "SCRIPTING")
-            return success
-        except Exception as e:
-            self.error_logger.log_error(f"[SCRIPT_SEND_HEX] Error sending hex data '{hex_string}': {e}",
-                                        "SCRIPTING"); return False
-
-    def send_serial_data_from_script_text(self, text_string: str, encoding: str = 'utf-8') -> bool:
-        if not self.serial_manager.is_connected: self.error_logger.log_warning(
-            "[SCRIPT_SEND] Serial port not connected. Cannot send text data.", "SCRIPTING"); return False
-        try:
-            data_to_write = QByteArray(text_string.encode(encoding, errors='replace'))
-            bytes_written = self.serial_manager.write_data(data_to_write)
-            success = bytes_written == data_to_write.size()
-            if success:
-                self.error_logger.log_info(
-                    f"[SCRIPT_SEND_TEXT] Sent {bytes_written} bytes (encoding: {encoding}): {text_string[:50]}...",
-                    "SCRIPTING")
-                self._append_to_basic_receive_text_edit(data_to_write,source="TX (ScriptTxt)")
-
-                self.data_recorder.record_raw_frame(
-                    datetime.now(), data_to_write.data(), f"TX (ScriptTxt {encoding})")
-            else:
-                self.error_logger.log_warning(
-                    f"[SCRIPT_SEND_TEXT] Partial write. Expected {data_to_write.size()}, wrote {bytes_written}",
-                    "SCRIPTING")
-            return success
-        except Exception as e:
-            self.error_logger.log_error(f"[SCRIPT_SEND_TEXT] Error sending text data '{text_string[:50]}...': {e}",
-                                        "SCRIPTING"); return False
-
-    def get_dynamic_panel_instance_by_id(self, panel_id: int) -> Optional[PanelInterface]:
-        return self.dynamic_panel_instances.get(panel_id)
-
-    @Slot(str, QByteArray)
-    def on_data_processor_processed_data(self, original_func_id: str, processed_payload: QByteArray):
-        if self.error_logger: self.error_logger.log_info(
-            f"DataProcessor result for FID {original_func_id}: Processed payload size {processed_payload.size()}")
-
-    @Slot(str)
-    def on_data_processor_error(self, error_message: str):
-        if self.error_logger:
-            self.error_logger.log_error(f"DataProcessor Error: {error_message}", "DATA_PROCESSOR")
-
-    @Slot(dict)
-    def on_data_processor_stats(self, stats: dict):
-        if self.error_logger:
-            self.error_logger.log_debug(f"[DATA_PROCESSOR] Stats: {stats}")
-
-    @Slot(str, bool)
-    def send_basic_serial_data_action(self, text_to_send: str, is_hex: bool) -> None:
-        if not self.serial_manager.is_connected: QMessageBox.warning(self, "警告", "串口未打开。");
-        if self.basic_comm_panel_widget: self.basic_comm_panel_widget.append_receive_text("错误: 串口未打开。\n"); return
-        if not text_to_send:
-            return; data_to_write = QByteArray()
-        if is_hex:
-            hex_clean = "".join(text_to_send.replace("0x", "").replace("0X", "").split());
-            hex_clean = re.sub(r'[\s\-:,]', '', hex_clean.upper())
-            if len(hex_clean) % 2 != 0: hex_clean = "0" + hex_clean
-            try:
-                data_to_write = QByteArray.fromHex(hex_clean.encode('ascii'))
-            except ValueError:
-                msg = f"Hex发送错误: '{text_to_send}' 包含无效Hex字符."
-                QMessageBox.warning(self, "Hex格式错误", msg)
-            if self.basic_comm_panel_widget:
-                self.basic_comm_panel_widget.append_receive_text(f"错误: {msg}\n")
-                return
-        else:
-            data_to_write.append(text_to_send.encode('utf-8', errors='replace'))
-        if data_to_write:
-            bytes_written = self.serial_manager.write_data(data_to_write)
-            if bytes_written == data_to_write.size():
-                display_sent_data = data_to_write.toHex(' ').data().decode('ascii').upper() if is_hex else text_to_send
-                if len(display_sent_data) > 60: display_sent_data = display_sent_data[:60] + "..."
-                self.status_bar_label.setText(f"基本发送 {bytes_written} 字节: {display_sent_data}")
-                if self.error_logger: self.error_logger.log_info(f"基本发送 {bytes_written} 字节")
-                self._append_to_basic_receive_text_edit(data_to_write, source="TX (Basic)")
-                self.data_recorder.record_raw_frame(datetime.now(), data_to_write.data(), "TX (Basic)")
-            else:
-                self.status_bar_label.setText(f"基本发送错误: 写入{bytes_written}/{data_to_write.size()}字节")
-
-    def closeEvent(self, event: QCloseEvent) -> None:
-        self.error_logger.log_info("关闭应用程序，正在停止后台线程...")
-        if hasattr(self, 'data_processor') and self.data_processor.isRunning(): self.data_processor.stop();
-        if not self.data_processor.wait(2000): self.error_logger.log_warning(
-            "DataProcessor 线程未优雅停止，正在终止。"); self.data_processor.terminate(); self.data_processor.wait()
-        if self.serial_manager.is_connected: self.serial_manager.disconnect_port()
-        if hasattr(self, 'data_recorder') and self.data_recorder.recording_raw: self.data_recorder.stop_raw_recording()
-        config_to_save = self._gather_current_configuration()
-        self.config_manager.save_config(config_to_save)
-        settings = QSettings("MyCompany", "SerialDebuggerProV2")
-        settings.setValue("window_geometry", self.saveGeometry().toBase64().data().decode())
-        settings.setValue("window_state", self.saveState().toBase64().data().decode())
-        self.error_logger.log_info("配置已自动保存。应用程序退出。")
-        event.accept()
-
+                print(f"错误: 设置应用程序图标时出错: {e}")
 
 if __name__ == '__main__':
     app = QApplication(sys.argv)
